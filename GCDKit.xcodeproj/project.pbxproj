// !$*UTF8*$!
{
	archiveVersion = 1;
	classes = {
	};
	objectVersion = 46;
	objects = {

/* Begin PBXBuildFile section */
		2FBBCADB19A9FE610070E4AB /* GCDKitTests.swift in Sources */ = {isa = PBXBuildFile; fileRef = 2FBBCADA19A9FE610070E4AB /* GCDKitTests.swift */; };
		2FC48D4619B2EC5500CF1B76 /* GCDBlock.swift in Sources */ = {isa = PBXBuildFile; fileRef = 2FC48D4519B2EC5500CF1B76 /* GCDBlock.swift */; };
		2FC48D4819B2EC6700CF1B76 /* GCDQueue.swift in Sources */ = {isa = PBXBuildFile; fileRef = 2FC48D4719B2EC6700CF1B76 /* GCDQueue.swift */; };
		2FC48D4A19B2EC7800CF1B76 /* GCDGroup.swift in Sources */ = {isa = PBXBuildFile; fileRef = 2FC48D4919B2EC7800CF1B76 /* GCDGroup.swift */; };
		2FC48D4C19B2EC8400CF1B76 /* GCDSemaphore.swift in Sources */ = {isa = PBXBuildFile; fileRef = 2FC48D4B19B2EC8400CF1B76 /* GCDSemaphore.swift */; };
		2FCDA06219B76700002F71EA /* GCDKit.h in Headers */ = {isa = PBXBuildFile; fileRef = 2FCDA06119B766A2002F71EA /* GCDKit.h */; settings = {ATTRIBUTES = (Public, ); }; };
<<<<<<< HEAD
		5BE274E21BCFB1A8000B68C0 /* GCDBlock.swift in Sources */ = {isa = PBXBuildFile; fileRef = 2FC48D4519B2EC5500CF1B76 /* GCDBlock.swift */; settings = {ASSET_TAGS = (); }; };
		5BE274E31BCFB1A8000B68C0 /* GCDGroup.swift in Sources */ = {isa = PBXBuildFile; fileRef = 2FC48D4919B2EC7800CF1B76 /* GCDGroup.swift */; settings = {ASSET_TAGS = (); }; };
		5BE274E41BCFB1A8000B68C0 /* GCDQueue.swift in Sources */ = {isa = PBXBuildFile; fileRef = 2FC48D4719B2EC6700CF1B76 /* GCDQueue.swift */; settings = {ASSET_TAGS = (); }; };
		5BE274E51BCFB1A8000B68C0 /* GCDSemaphore.swift in Sources */ = {isa = PBXBuildFile; fileRef = 2FC48D4B19B2EC8400CF1B76 /* GCDSemaphore.swift */; settings = {ASSET_TAGS = (); }; };
		5BE274E61BCFB1A8000B68C0 /* GCDTimer.swift in Sources */ = {isa = PBXBuildFile; fileRef = B5D1D30F1A73BE7F003B866E /* GCDTimer.swift */; settings = {ASSET_TAGS = (); }; };
		5BE274E81BCFB27D000B68C0 /* GCDKit.h in Headers */ = {isa = PBXBuildFile; fileRef = 2FCDA06119B766A2002F71EA /* GCDKit.h */; settings = {ATTRIBUTES = (Public, ); }; };
		5BE274E91BCFB444000B68C0 /* GCDKitTests.swift in Sources */ = {isa = PBXBuildFile; fileRef = 2FBBCADA19A9FE610070E4AB /* GCDKitTests.swift */; settings = {ASSET_TAGS = (); }; };
=======
		B56321341BD638D6006C9394 /* GCDKit.h in Headers */ = {isa = PBXBuildFile; fileRef = 2FCDA06119B766A2002F71EA /* GCDKit.h */; settings = {ATTRIBUTES = (Public, ); }; };
		B56321351BD638DB006C9394 /* GCDBlock.swift in Sources */ = {isa = PBXBuildFile; fileRef = 2FC48D4519B2EC5500CF1B76 /* GCDBlock.swift */; settings = {ASSET_TAGS = (); }; };
		B56321361BD638DD006C9394 /* GCDGroup.swift in Sources */ = {isa = PBXBuildFile; fileRef = 2FC48D4919B2EC7800CF1B76 /* GCDGroup.swift */; settings = {ASSET_TAGS = (); }; };
		B56321371BD638E0006C9394 /* GCDQueue.swift in Sources */ = {isa = PBXBuildFile; fileRef = 2FC48D4719B2EC6700CF1B76 /* GCDQueue.swift */; settings = {ASSET_TAGS = (); }; };
		B56321381BD638E2006C9394 /* GCDSemaphore.swift in Sources */ = {isa = PBXBuildFile; fileRef = 2FC48D4B19B2EC8400CF1B76 /* GCDSemaphore.swift */; settings = {ASSET_TAGS = (); }; };
		B56321391BD638E5006C9394 /* GCDTimer.swift in Sources */ = {isa = PBXBuildFile; fileRef = B5D1D30F1A73BE7F003B866E /* GCDTimer.swift */; settings = {ASSET_TAGS = (); }; };
		B563214A1BD63E24006C9394 /* GCDKitTests.swift in Sources */ = {isa = PBXBuildFile; fileRef = 2FBBCADA19A9FE610070E4AB /* GCDKitTests.swift */; };
		B56321581BD640BE006C9394 /* GCDKit.h in Headers */ = {isa = PBXBuildFile; fileRef = 2FCDA06119B766A2002F71EA /* GCDKit.h */; settings = {ATTRIBUTES = (Public, ); }; };
		B56321591BD640C5006C9394 /* GCDBlock.swift in Sources */ = {isa = PBXBuildFile; fileRef = 2FC48D4519B2EC5500CF1B76 /* GCDBlock.swift */; settings = {ASSET_TAGS = (); }; };
		B563215A1BD640C5006C9394 /* GCDGroup.swift in Sources */ = {isa = PBXBuildFile; fileRef = 2FC48D4919B2EC7800CF1B76 /* GCDGroup.swift */; settings = {ASSET_TAGS = (); }; };
		B563215B1BD640C5006C9394 /* GCDQueue.swift in Sources */ = {isa = PBXBuildFile; fileRef = 2FC48D4719B2EC6700CF1B76 /* GCDQueue.swift */; settings = {ASSET_TAGS = (); }; };
		B563215C1BD640C5006C9394 /* GCDSemaphore.swift in Sources */ = {isa = PBXBuildFile; fileRef = 2FC48D4B19B2EC8400CF1B76 /* GCDSemaphore.swift */; settings = {ASSET_TAGS = (); }; };
		B563215D1BD640C5006C9394 /* GCDTimer.swift in Sources */ = {isa = PBXBuildFile; fileRef = B5D1D30F1A73BE7F003B866E /* GCDTimer.swift */; settings = {ASSET_TAGS = (); }; };
>>>>>>> 5820da79
		B5D1D3101A73BE7F003B866E /* GCDTimer.swift in Sources */ = {isa = PBXBuildFile; fileRef = B5D1D30F1A73BE7F003B866E /* GCDTimer.swift */; };
/* End PBXBuildFile section */

/* Begin PBXContainerItemProxy section */
		2F5BBACF19AA302D0061C57C /* PBXContainerItemProxy */ = {
			isa = PBXContainerItemProxy;
			containerPortal = 2FBBCAC219A9FE610070E4AB /* Project object */;
			proxyType = 1;
			remoteGlobalIDString = 2FBBCACA19A9FE610070E4AB;
			remoteInfo = GCDKit;
		};
<<<<<<< HEAD
		5BE274D61BCFB0DC000B68C0 /* PBXContainerItemProxy */ = {
			isa = PBXContainerItemProxy;
			containerPortal = 2FBBCAC219A9FE610070E4AB /* Project object */;
			proxyType = 1;
			remoteGlobalIDString = 5BE274CA1BCFB0DC000B68C0;
			remoteInfo = "GCDKit OS X";
=======
		B56321481BD63E1F006C9394 /* PBXContainerItemProxy */ = {
			isa = PBXContainerItemProxy;
			containerPortal = 2FBBCAC219A9FE610070E4AB /* Project object */;
			proxyType = 1;
			remoteGlobalIDString = B563212A1BD6359A006C9394;
			remoteInfo = "GCDKit OSX";
>>>>>>> 5820da79
		};
/* End PBXContainerItemProxy section */

/* Begin PBXFileReference section */
		2F31116019AF758600DF35D0 /* LICENSE */ = {isa = PBXFileReference; fileEncoding = 4; lastKnownFileType = text; path = LICENSE; sourceTree = "<group>"; };
		2F31116219AF75AA00DF35D0 /* README.md */ = {isa = PBXFileReference; fileEncoding = 4; lastKnownFileType = net.daringfireball.markdown; path = README.md; sourceTree = "<group>"; };
		2FBBCACB19A9FE610070E4AB /* GCDKit.framework */ = {isa = PBXFileReference; explicitFileType = wrapper.framework; includeInIndex = 0; path = GCDKit.framework; sourceTree = BUILT_PRODUCTS_DIR; };
		2FBBCACF19A9FE610070E4AB /* Info.plist */ = {isa = PBXFileReference; lastKnownFileType = text.plist.xml; path = Info.plist; sourceTree = "<group>"; };
		2FBBCAD619A9FE610070E4AB /* GCDKitTests iOS.xctest */ = {isa = PBXFileReference; explicitFileType = wrapper.cfbundle; includeInIndex = 0; path = "GCDKitTests iOS.xctest"; sourceTree = BUILT_PRODUCTS_DIR; };
		2FBBCAD919A9FE610070E4AB /* Info.plist */ = {isa = PBXFileReference; lastKnownFileType = text.plist.xml; path = Info.plist; sourceTree = "<group>"; };
		2FBBCADA19A9FE610070E4AB /* GCDKitTests.swift */ = {isa = PBXFileReference; lastKnownFileType = sourcecode.swift; path = GCDKitTests.swift; sourceTree = "<group>"; };
		2FC48D4519B2EC5500CF1B76 /* GCDBlock.swift */ = {isa = PBXFileReference; fileEncoding = 4; lastKnownFileType = sourcecode.swift; path = GCDBlock.swift; sourceTree = "<group>"; };
		2FC48D4719B2EC6700CF1B76 /* GCDQueue.swift */ = {isa = PBXFileReference; fileEncoding = 4; lastKnownFileType = sourcecode.swift; path = GCDQueue.swift; sourceTree = "<group>"; };
		2FC48D4919B2EC7800CF1B76 /* GCDGroup.swift */ = {isa = PBXFileReference; fileEncoding = 4; lastKnownFileType = sourcecode.swift; path = GCDGroup.swift; sourceTree = "<group>"; };
		2FC48D4B19B2EC8400CF1B76 /* GCDSemaphore.swift */ = {isa = PBXFileReference; fileEncoding = 4; lastKnownFileType = sourcecode.swift; path = GCDSemaphore.swift; sourceTree = "<group>"; };
		2FCDA06119B766A2002F71EA /* GCDKit.h */ = {isa = PBXFileReference; lastKnownFileType = sourcecode.c.h; path = GCDKit.h; sourceTree = "<group>"; };
<<<<<<< HEAD
		5BE274CB1BCFB0DC000B68C0 /* GCDKit.framework */ = {isa = PBXFileReference; explicitFileType = wrapper.framework; includeInIndex = 0; path = GCDKit.framework; sourceTree = BUILT_PRODUCTS_DIR; };
		5BE274D41BCFB0DC000B68C0 /* GCDKitTests.xctest */ = {isa = PBXFileReference; explicitFileType = wrapper.cfbundle; includeInIndex = 0; path = GCDKitTests.xctest; sourceTree = BUILT_PRODUCTS_DIR; };
=======
		B563212B1BD6359A006C9394 /* GCDKit.framework */ = {isa = PBXFileReference; explicitFileType = wrapper.framework; includeInIndex = 0; path = GCDKit.framework; sourceTree = BUILT_PRODUCTS_DIR; };
		B56321401BD63D14006C9394 /* GCDKitTests OSX.xctest */ = {isa = PBXFileReference; explicitFileType = wrapper.cfbundle; includeInIndex = 0; path = "GCDKitTests OSX.xctest"; sourceTree = BUILT_PRODUCTS_DIR; };
		B56321501BD6408F006C9394 /* GCDKit.framework */ = {isa = PBXFileReference; explicitFileType = wrapper.framework; includeInIndex = 0; path = GCDKit.framework; sourceTree = BUILT_PRODUCTS_DIR; };
>>>>>>> 5820da79
		B5D1D30F1A73BE7F003B866E /* GCDTimer.swift */ = {isa = PBXFileReference; fileEncoding = 4; lastKnownFileType = sourcecode.swift; path = GCDTimer.swift; sourceTree = "<group>"; };
		B5D9C8F91B16121D00E64F0E /* GCDKit.podspec */ = {isa = PBXFileReference; lastKnownFileType = text; path = GCDKit.podspec; sourceTree = SOURCE_ROOT; };
/* End PBXFileReference section */

/* Begin PBXFrameworksBuildPhase section */
		2FBBCAC719A9FE610070E4AB /* Frameworks */ = {
			isa = PBXFrameworksBuildPhase;
			buildActionMask = 2147483647;
			files = (
			);
			runOnlyForDeploymentPostprocessing = 0;
		};
		2FBBCAD319A9FE610070E4AB /* Frameworks */ = {
			isa = PBXFrameworksBuildPhase;
			buildActionMask = 2147483647;
			files = (
			);
			runOnlyForDeploymentPostprocessing = 0;
		};
<<<<<<< HEAD
		5BE274C71BCFB0DC000B68C0 /* Frameworks */ = {
=======
		B56321271BD6359A006C9394 /* Frameworks */ = {
>>>>>>> 5820da79
			isa = PBXFrameworksBuildPhase;
			buildActionMask = 2147483647;
			files = (
			);
			runOnlyForDeploymentPostprocessing = 0;
		};
<<<<<<< HEAD
		5BE274D11BCFB0DC000B68C0 /* Frameworks */ = {
=======
		B563213D1BD63D14006C9394 /* Frameworks */ = {
			isa = PBXFrameworksBuildPhase;
			buildActionMask = 2147483647;
			files = (
			);
			runOnlyForDeploymentPostprocessing = 0;
		};
		B563214C1BD6408F006C9394 /* Frameworks */ = {
>>>>>>> 5820da79
			isa = PBXFrameworksBuildPhase;
			buildActionMask = 2147483647;
			files = (
			);
			runOnlyForDeploymentPostprocessing = 0;
		};
/* End PBXFrameworksBuildPhase section */

/* Begin PBXGroup section */
		2FBBCAC119A9FE610070E4AB = {
			isa = PBXGroup;
			children = (
				2F31116019AF758600DF35D0 /* LICENSE */,
				2F31116219AF75AA00DF35D0 /* README.md */,
				2FBBCACD19A9FE610070E4AB /* GCDKit */,
				2FBBCAD719A9FE610070E4AB /* GCDKitTests */,
				2FBBCACC19A9FE610070E4AB /* Products */,
			);
			sourceTree = "<group>";
		};
		2FBBCACC19A9FE610070E4AB /* Products */ = {
			isa = PBXGroup;
			children = (
				2FBBCACB19A9FE610070E4AB /* GCDKit.framework */,
<<<<<<< HEAD
				2FBBCAD619A9FE610070E4AB /* GCDKitTests.xctest */,
				5BE274CB1BCFB0DC000B68C0 /* GCDKit.framework */,
				5BE274D41BCFB0DC000B68C0 /* GCDKitTests.xctest */,
=======
				2FBBCAD619A9FE610070E4AB /* GCDKitTests iOS.xctest */,
				B563212B1BD6359A006C9394 /* GCDKit.framework */,
				B56321401BD63D14006C9394 /* GCDKitTests OSX.xctest */,
				B56321501BD6408F006C9394 /* GCDKit.framework */,
>>>>>>> 5820da79
			);
			name = Products;
			sourceTree = "<group>";
		};
		2FBBCACD19A9FE610070E4AB /* GCDKit */ = {
			isa = PBXGroup;
			children = (
				2FCDA06119B766A2002F71EA /* GCDKit.h */,
				2FC48D4519B2EC5500CF1B76 /* GCDBlock.swift */,
				2FC48D4919B2EC7800CF1B76 /* GCDGroup.swift */,
				2FC48D4719B2EC6700CF1B76 /* GCDQueue.swift */,
				2FC48D4B19B2EC8400CF1B76 /* GCDSemaphore.swift */,
				B5D1D30F1A73BE7F003B866E /* GCDTimer.swift */,
				2FBBCACE19A9FE610070E4AB /* Supporting Files */,
			);
			path = GCDKit;
			sourceTree = "<group>";
		};
		2FBBCACE19A9FE610070E4AB /* Supporting Files */ = {
			isa = PBXGroup;
			children = (
				2FBBCACF19A9FE610070E4AB /* Info.plist */,
				B5D9C8F91B16121D00E64F0E /* GCDKit.podspec */,
			);
			name = "Supporting Files";
			sourceTree = "<group>";
		};
		2FBBCAD719A9FE610070E4AB /* GCDKitTests */ = {
			isa = PBXGroup;
			children = (
				2FBBCADA19A9FE610070E4AB /* GCDKitTests.swift */,
				2FBBCAD819A9FE610070E4AB /* Supporting Files */,
			);
			path = GCDKitTests;
			sourceTree = "<group>";
		};
		2FBBCAD819A9FE610070E4AB /* Supporting Files */ = {
			isa = PBXGroup;
			children = (
				2FBBCAD919A9FE610070E4AB /* Info.plist */,
			);
			name = "Supporting Files";
			sourceTree = "<group>";
		};
/* End PBXGroup section */

/* Begin PBXHeadersBuildPhase section */
		2FBBCAC819A9FE610070E4AB /* Headers */ = {
			isa = PBXHeadersBuildPhase;
			buildActionMask = 2147483647;
			files = (
				2FCDA06219B76700002F71EA /* GCDKit.h in Headers */,
			);
			runOnlyForDeploymentPostprocessing = 0;
		};
<<<<<<< HEAD
		5BE274C81BCFB0DC000B68C0 /* Headers */ = {
			isa = PBXHeadersBuildPhase;
			buildActionMask = 2147483647;
			files = (
				5BE274E81BCFB27D000B68C0 /* GCDKit.h in Headers */,
=======
		B56321281BD6359A006C9394 /* Headers */ = {
			isa = PBXHeadersBuildPhase;
			buildActionMask = 2147483647;
			files = (
				B56321341BD638D6006C9394 /* GCDKit.h in Headers */,
			);
			runOnlyForDeploymentPostprocessing = 0;
		};
		B563214D1BD6408F006C9394 /* Headers */ = {
			isa = PBXHeadersBuildPhase;
			buildActionMask = 2147483647;
			files = (
				B56321581BD640BE006C9394 /* GCDKit.h in Headers */,
>>>>>>> 5820da79
			);
			runOnlyForDeploymentPostprocessing = 0;
		};
/* End PBXHeadersBuildPhase section */

/* Begin PBXNativeTarget section */
		2FBBCACA19A9FE610070E4AB /* GCDKit iOS */ = {
			isa = PBXNativeTarget;
			buildConfigurationList = 2FBBCADE19A9FE610070E4AB /* Build configuration list for PBXNativeTarget "GCDKit iOS" */;
			buildPhases = (
				2FBBCAC619A9FE610070E4AB /* Sources */,
				2FBBCAC719A9FE610070E4AB /* Frameworks */,
				2FBBCAC819A9FE610070E4AB /* Headers */,
				2FBBCAC919A9FE610070E4AB /* Resources */,
			);
			buildRules = (
			);
			dependencies = (
			);
			name = "GCDKit iOS";
			productName = GCDKit;
			productReference = 2FBBCACB19A9FE610070E4AB /* GCDKit.framework */;
			productType = "com.apple.product-type.framework";
		};
		2FBBCAD519A9FE610070E4AB /* GCDKitTests iOS */ = {
			isa = PBXNativeTarget;
			buildConfigurationList = 2FBBCAE119A9FE610070E4AB /* Build configuration list for PBXNativeTarget "GCDKitTests iOS" */;
			buildPhases = (
				2FBBCAD219A9FE610070E4AB /* Sources */,
				2FBBCAD319A9FE610070E4AB /* Frameworks */,
				2FBBCAD419A9FE610070E4AB /* Resources */,
			);
			buildRules = (
			);
			dependencies = (
				2F5BBAD019AA302D0061C57C /* PBXTargetDependency */,
			);
			name = "GCDKitTests iOS";
			productName = GCDKitTests;
			productReference = 2FBBCAD619A9FE610070E4AB /* GCDKitTests iOS.xctest */;
			productType = "com.apple.product-type.bundle.unit-test";
		};
<<<<<<< HEAD
		5BE274CA1BCFB0DC000B68C0 /* GCDKit OS X */ = {
			isa = PBXNativeTarget;
			buildConfigurationList = 5BE274E01BCFB0DC000B68C0 /* Build configuration list for PBXNativeTarget "GCDKit OS X" */;
			buildPhases = (
				5BE274C61BCFB0DC000B68C0 /* Sources */,
				5BE274C71BCFB0DC000B68C0 /* Frameworks */,
				5BE274C81BCFB0DC000B68C0 /* Headers */,
				5BE274C91BCFB0DC000B68C0 /* Resources */,
=======
		B563212A1BD6359A006C9394 /* GCDKit OSX */ = {
			isa = PBXNativeTarget;
			buildConfigurationList = B56321301BD6359A006C9394 /* Build configuration list for PBXNativeTarget "GCDKit OSX" */;
			buildPhases = (
				B56321261BD6359A006C9394 /* Sources */,
				B56321271BD6359A006C9394 /* Frameworks */,
				B56321281BD6359A006C9394 /* Headers */,
				B56321291BD6359A006C9394 /* Resources */,
>>>>>>> 5820da79
			);
			buildRules = (
			);
			dependencies = (
			);
<<<<<<< HEAD
			name = "GCDKit OS X";
			productName = "GCDKit OS X";
			productReference = 5BE274CB1BCFB0DC000B68C0 /* GCDKit.framework */;
			productType = "com.apple.product-type.framework";
		};
		5BE274D31BCFB0DC000B68C0 /* GCDKit OS XTests */ = {
			isa = PBXNativeTarget;
			buildConfigurationList = 5BE274E11BCFB0DC000B68C0 /* Build configuration list for PBXNativeTarget "GCDKit OS XTests" */;
			buildPhases = (
				5BE274D01BCFB0DC000B68C0 /* Sources */,
				5BE274D11BCFB0DC000B68C0 /* Frameworks */,
				5BE274D21BCFB0DC000B68C0 /* Resources */,
=======
			name = "GCDKit OSX";
			productName = "GCDKit OSX";
			productReference = B563212B1BD6359A006C9394 /* GCDKit.framework */;
			productType = "com.apple.product-type.framework";
		};
		B563213F1BD63D14006C9394 /* GCDKitTests OSX */ = {
			isa = PBXNativeTarget;
			buildConfigurationList = B56321451BD63D14006C9394 /* Build configuration list for PBXNativeTarget "GCDKitTests OSX" */;
			buildPhases = (
				B563213C1BD63D14006C9394 /* Sources */,
				B563213D1BD63D14006C9394 /* Frameworks */,
				B563213E1BD63D14006C9394 /* Resources */,
>>>>>>> 5820da79
			);
			buildRules = (
			);
			dependencies = (
<<<<<<< HEAD
				5BE274D71BCFB0DC000B68C0 /* PBXTargetDependency */,
			);
			name = "GCDKit OS XTests";
			productName = "GCDKit OS XTests";
			productReference = 5BE274D41BCFB0DC000B68C0 /* GCDKitTests.xctest */;
			productType = "com.apple.product-type.bundle.unit-test";
=======
				B56321491BD63E1F006C9394 /* PBXTargetDependency */,
			);
			name = "GCDKitTests OSX";
			productName = "GCDKit OSX Tests";
			productReference = B56321401BD63D14006C9394 /* GCDKitTests OSX.xctest */;
			productType = "com.apple.product-type.bundle.ui-testing";
		};
		B563214F1BD6408F006C9394 /* GCDKit watchOS */ = {
			isa = PBXNativeTarget;
			buildConfigurationList = B56321551BD6408F006C9394 /* Build configuration list for PBXNativeTarget "GCDKit watchOS" */;
			buildPhases = (
				B563214B1BD6408F006C9394 /* Sources */,
				B563214C1BD6408F006C9394 /* Frameworks */,
				B563214D1BD6408F006C9394 /* Headers */,
				B563214E1BD6408F006C9394 /* Resources */,
			);
			buildRules = (
			);
			dependencies = (
			);
			name = "GCDKit watchOS";
			productName = "GCDKitTests watchOS";
			productReference = B56321501BD6408F006C9394 /* GCDKit.framework */;
			productType = "com.apple.product-type.framework";
>>>>>>> 5820da79
		};
/* End PBXNativeTarget section */

/* Begin PBXProject section */
		2FBBCAC219A9FE610070E4AB /* Project object */ = {
			isa = PBXProject;
			attributes = {
				LastSwiftUpdateCheck = 0700;
				LastUpgradeCheck = 0700;
				ORGANIZATIONNAME = "John Rommel Estropia";
				TargetAttributes = {
					2FBBCACA19A9FE610070E4AB = {
						CreatedOnToolsVersion = 6.0;
					};
					2FBBCAD519A9FE610070E4AB = {
						CreatedOnToolsVersion = 6.0;
					};
<<<<<<< HEAD
					5BE274CA1BCFB0DC000B68C0 = {
						CreatedOnToolsVersion = 7.0;
					};
					5BE274D31BCFB0DC000B68C0 = {
						CreatedOnToolsVersion = 7.0;
=======
					B563212A1BD6359A006C9394 = {
						CreatedOnToolsVersion = 7.0.1;
					};
					B563213F1BD63D14006C9394 = {
						CreatedOnToolsVersion = 7.0.1;
					};
					B563214F1BD6408F006C9394 = {
						CreatedOnToolsVersion = 7.0.1;
>>>>>>> 5820da79
					};
				};
			};
			buildConfigurationList = 2FBBCAC519A9FE610070E4AB /* Build configuration list for PBXProject "GCDKit" */;
			compatibilityVersion = "Xcode 3.2";
			developmentRegion = English;
			hasScannedForEncodings = 0;
			knownRegions = (
				en,
			);
			mainGroup = 2FBBCAC119A9FE610070E4AB;
			productRefGroup = 2FBBCACC19A9FE610070E4AB /* Products */;
			projectDirPath = "";
			projectRoot = "";
			targets = (
				2FBBCACA19A9FE610070E4AB /* GCDKit iOS */,
<<<<<<< HEAD
				5BE274CA1BCFB0DC000B68C0 /* GCDKit OS X */,
				2FBBCAD519A9FE610070E4AB /* GCDKitTests */,
				5BE274D31BCFB0DC000B68C0 /* GCDKit OS XTests */,
=======
				2FBBCAD519A9FE610070E4AB /* GCDKitTests iOS */,
				B563212A1BD6359A006C9394 /* GCDKit OSX */,
				B563213F1BD63D14006C9394 /* GCDKitTests OSX */,
				B563214F1BD6408F006C9394 /* GCDKit watchOS */,
>>>>>>> 5820da79
			);
		};
/* End PBXProject section */

/* Begin PBXResourcesBuildPhase section */
		2FBBCAC919A9FE610070E4AB /* Resources */ = {
			isa = PBXResourcesBuildPhase;
			buildActionMask = 2147483647;
			files = (
			);
			runOnlyForDeploymentPostprocessing = 0;
		};
		2FBBCAD419A9FE610070E4AB /* Resources */ = {
			isa = PBXResourcesBuildPhase;
			buildActionMask = 2147483647;
			files = (
			);
			runOnlyForDeploymentPostprocessing = 0;
		};
<<<<<<< HEAD
		5BE274C91BCFB0DC000B68C0 /* Resources */ = {
=======
		B56321291BD6359A006C9394 /* Resources */ = {
>>>>>>> 5820da79
			isa = PBXResourcesBuildPhase;
			buildActionMask = 2147483647;
			files = (
			);
			runOnlyForDeploymentPostprocessing = 0;
		};
<<<<<<< HEAD
		5BE274D21BCFB0DC000B68C0 /* Resources */ = {
=======
		B563213E1BD63D14006C9394 /* Resources */ = {
			isa = PBXResourcesBuildPhase;
			buildActionMask = 2147483647;
			files = (
			);
			runOnlyForDeploymentPostprocessing = 0;
		};
		B563214E1BD6408F006C9394 /* Resources */ = {
>>>>>>> 5820da79
			isa = PBXResourcesBuildPhase;
			buildActionMask = 2147483647;
			files = (
			);
			runOnlyForDeploymentPostprocessing = 0;
		};
/* End PBXResourcesBuildPhase section */

/* Begin PBXSourcesBuildPhase section */
		2FBBCAC619A9FE610070E4AB /* Sources */ = {
			isa = PBXSourcesBuildPhase;
			buildActionMask = 2147483647;
			files = (
				2FC48D4A19B2EC7800CF1B76 /* GCDGroup.swift in Sources */,
				2FC48D4619B2EC5500CF1B76 /* GCDBlock.swift in Sources */,
				2FC48D4819B2EC6700CF1B76 /* GCDQueue.swift in Sources */,
				B5D1D3101A73BE7F003B866E /* GCDTimer.swift in Sources */,
				2FC48D4C19B2EC8400CF1B76 /* GCDSemaphore.swift in Sources */,
			);
			runOnlyForDeploymentPostprocessing = 0;
		};
		2FBBCAD219A9FE610070E4AB /* Sources */ = {
			isa = PBXSourcesBuildPhase;
			buildActionMask = 2147483647;
			files = (
				2FBBCADB19A9FE610070E4AB /* GCDKitTests.swift in Sources */,
			);
			runOnlyForDeploymentPostprocessing = 0;
		};
<<<<<<< HEAD
		5BE274C61BCFB0DC000B68C0 /* Sources */ = {
			isa = PBXSourcesBuildPhase;
			buildActionMask = 2147483647;
			files = (
				5BE274E31BCFB1A8000B68C0 /* GCDGroup.swift in Sources */,
				5BE274E41BCFB1A8000B68C0 /* GCDQueue.swift in Sources */,
				5BE274E21BCFB1A8000B68C0 /* GCDBlock.swift in Sources */,
				5BE274E61BCFB1A8000B68C0 /* GCDTimer.swift in Sources */,
				5BE274E51BCFB1A8000B68C0 /* GCDSemaphore.swift in Sources */,
			);
			runOnlyForDeploymentPostprocessing = 0;
		};
		5BE274D01BCFB0DC000B68C0 /* Sources */ = {
			isa = PBXSourcesBuildPhase;
			buildActionMask = 2147483647;
			files = (
				5BE274E91BCFB444000B68C0 /* GCDKitTests.swift in Sources */,
=======
		B56321261BD6359A006C9394 /* Sources */ = {
			isa = PBXSourcesBuildPhase;
			buildActionMask = 2147483647;
			files = (
				B56321361BD638DD006C9394 /* GCDGroup.swift in Sources */,
				B56321371BD638E0006C9394 /* GCDQueue.swift in Sources */,
				B56321351BD638DB006C9394 /* GCDBlock.swift in Sources */,
				B56321391BD638E5006C9394 /* GCDTimer.swift in Sources */,
				B56321381BD638E2006C9394 /* GCDSemaphore.swift in Sources */,
			);
			runOnlyForDeploymentPostprocessing = 0;
		};
		B563213C1BD63D14006C9394 /* Sources */ = {
			isa = PBXSourcesBuildPhase;
			buildActionMask = 2147483647;
			files = (
				B563214A1BD63E24006C9394 /* GCDKitTests.swift in Sources */,
			);
			runOnlyForDeploymentPostprocessing = 0;
		};
		B563214B1BD6408F006C9394 /* Sources */ = {
			isa = PBXSourcesBuildPhase;
			buildActionMask = 2147483647;
			files = (
				B563215A1BD640C5006C9394 /* GCDGroup.swift in Sources */,
				B563215B1BD640C5006C9394 /* GCDQueue.swift in Sources */,
				B56321591BD640C5006C9394 /* GCDBlock.swift in Sources */,
				B563215D1BD640C5006C9394 /* GCDTimer.swift in Sources */,
				B563215C1BD640C5006C9394 /* GCDSemaphore.swift in Sources */,
>>>>>>> 5820da79
			);
			runOnlyForDeploymentPostprocessing = 0;
		};
/* End PBXSourcesBuildPhase section */

/* Begin PBXTargetDependency section */
		2F5BBAD019AA302D0061C57C /* PBXTargetDependency */ = {
			isa = PBXTargetDependency;
			target = 2FBBCACA19A9FE610070E4AB /* GCDKit iOS */;
			targetProxy = 2F5BBACF19AA302D0061C57C /* PBXContainerItemProxy */;
		};
<<<<<<< HEAD
		5BE274D71BCFB0DC000B68C0 /* PBXTargetDependency */ = {
			isa = PBXTargetDependency;
			target = 5BE274CA1BCFB0DC000B68C0 /* GCDKit OS X */;
			targetProxy = 5BE274D61BCFB0DC000B68C0 /* PBXContainerItemProxy */;
=======
		B56321491BD63E1F006C9394 /* PBXTargetDependency */ = {
			isa = PBXTargetDependency;
			target = B563212A1BD6359A006C9394 /* GCDKit OSX */;
			targetProxy = B56321481BD63E1F006C9394 /* PBXContainerItemProxy */;
>>>>>>> 5820da79
		};
/* End PBXTargetDependency section */

/* Begin XCBuildConfiguration section */
		2FBBCADC19A9FE610070E4AB /* Debug */ = {
			isa = XCBuildConfiguration;
			buildSettings = {
				ALWAYS_SEARCH_USER_PATHS = NO;
				CLANG_CXX_LANGUAGE_STANDARD = "gnu++0x";
				CLANG_CXX_LIBRARY = "libc++";
				CLANG_ENABLE_MODULES = YES;
				CLANG_ENABLE_OBJC_ARC = YES;
				CLANG_WARN_BOOL_CONVERSION = YES;
				CLANG_WARN_CONSTANT_CONVERSION = YES;
				CLANG_WARN_DIRECT_OBJC_ISA_USAGE = YES_ERROR;
				CLANG_WARN_EMPTY_BODY = YES;
				CLANG_WARN_ENUM_CONVERSION = YES;
				CLANG_WARN_INT_CONVERSION = YES;
				CLANG_WARN_OBJC_ROOT_CLASS = YES_ERROR;
				CLANG_WARN_UNREACHABLE_CODE = YES;
				CLANG_WARN__DUPLICATE_METHOD_MATCH = YES;
				"CODE_SIGN_IDENTITY[sdk=iphoneos*]" = "iPhone Developer";
				COPY_PHASE_STRIP = NO;
				CURRENT_PROJECT_VERSION = 1;
				DEFINES_MODULE = YES;
				ENABLE_STRICT_OBJC_MSGSEND = YES;
				ENABLE_TESTABILITY = YES;
				GCC_C_LANGUAGE_STANDARD = gnu99;
				GCC_DYNAMIC_NO_PIC = NO;
				GCC_OPTIMIZATION_LEVEL = 0;
				GCC_PREPROCESSOR_DEFINITIONS = (
					"DEBUG=1",
					"$(inherited)",
				);
				GCC_SYMBOLS_PRIVATE_EXTERN = NO;
				GCC_WARN_64_TO_32_BIT_CONVERSION = YES;
				GCC_WARN_ABOUT_RETURN_TYPE = YES_ERROR;
				GCC_WARN_UNDECLARED_SELECTOR = YES;
				GCC_WARN_UNINITIALIZED_AUTOS = YES_AGGRESSIVE;
				GCC_WARN_UNUSED_FUNCTION = YES;
				GCC_WARN_UNUSED_VARIABLE = YES;
				IPHONEOS_DEPLOYMENT_TARGET = 8.0;
				MACOSX_DEPLOYMENT_TARGET = 10.10;
				MTL_ENABLE_DEBUG_INFO = YES;
				ONLY_ACTIVE_ARCH = YES;
				SDKROOT = iphoneos;
				SWIFT_OPTIMIZATION_LEVEL = "-Onone";
				TARGETED_DEVICE_FAMILY = "1,2";
				VERSIONING_SYSTEM = "apple-generic";
				VERSION_INFO_PREFIX = "";
			};
			name = Debug;
		};
		2FBBCADD19A9FE610070E4AB /* Release */ = {
			isa = XCBuildConfiguration;
			buildSettings = {
				ALWAYS_SEARCH_USER_PATHS = NO;
				CLANG_CXX_LANGUAGE_STANDARD = "gnu++0x";
				CLANG_CXX_LIBRARY = "libc++";
				CLANG_ENABLE_MODULES = YES;
				CLANG_ENABLE_OBJC_ARC = YES;
				CLANG_WARN_BOOL_CONVERSION = YES;
				CLANG_WARN_CONSTANT_CONVERSION = YES;
				CLANG_WARN_DIRECT_OBJC_ISA_USAGE = YES_ERROR;
				CLANG_WARN_EMPTY_BODY = YES;
				CLANG_WARN_ENUM_CONVERSION = YES;
				CLANG_WARN_INT_CONVERSION = YES;
				CLANG_WARN_OBJC_ROOT_CLASS = YES_ERROR;
				CLANG_WARN_UNREACHABLE_CODE = YES;
				CLANG_WARN__DUPLICATE_METHOD_MATCH = YES;
				"CODE_SIGN_IDENTITY[sdk=iphoneos*]" = "iPhone Developer";
				COPY_PHASE_STRIP = YES;
				CURRENT_PROJECT_VERSION = 1;
				DEFINES_MODULE = YES;
				ENABLE_NS_ASSERTIONS = NO;
				ENABLE_STRICT_OBJC_MSGSEND = YES;
				GCC_C_LANGUAGE_STANDARD = gnu99;
				GCC_WARN_64_TO_32_BIT_CONVERSION = YES;
				GCC_WARN_ABOUT_RETURN_TYPE = YES_ERROR;
				GCC_WARN_UNDECLARED_SELECTOR = YES;
				GCC_WARN_UNINITIALIZED_AUTOS = YES_AGGRESSIVE;
				GCC_WARN_UNUSED_FUNCTION = YES;
				GCC_WARN_UNUSED_VARIABLE = YES;
				IPHONEOS_DEPLOYMENT_TARGET = 8.0;
				MACOSX_DEPLOYMENT_TARGET = 10.10;
				MTL_ENABLE_DEBUG_INFO = NO;
				SDKROOT = iphoneos;
				TARGETED_DEVICE_FAMILY = "1,2";
				VALIDATE_PRODUCT = YES;
				VERSIONING_SYSTEM = "apple-generic";
				VERSION_INFO_PREFIX = "";
			};
			name = Release;
		};
		2FBBCADF19A9FE610070E4AB /* Debug */ = {
			isa = XCBuildConfiguration;
			buildSettings = {
				CLANG_ENABLE_MODULES = YES;
				DEFINES_MODULE = YES;
				DYLIB_COMPATIBILITY_VERSION = 1;
				DYLIB_CURRENT_VERSION = 1;
				DYLIB_INSTALL_NAME_BASE = "@rpath";
				INFOPLIST_FILE = GCDKit/Info.plist;
				INSTALL_PATH = "$(LOCAL_LIBRARY_DIR)/Frameworks";
				IPHONEOS_DEPLOYMENT_TARGET = 8.0;
				LD_RUNPATH_SEARCH_PATHS = "$(inherited) @executable_path/Frameworks @loader_path/Frameworks";
				PRODUCT_BUNDLE_IDENTIFIER = "com.johnestropia.$(PRODUCT_NAME:rfc1034identifier)";
				PRODUCT_NAME = GCDKit;
				SKIP_INSTALL = YES;
				SWIFT_OPTIMIZATION_LEVEL = "-Onone";
			};
			name = Debug;
		};
		2FBBCAE019A9FE610070E4AB /* Release */ = {
			isa = XCBuildConfiguration;
			buildSettings = {
				CLANG_ENABLE_MODULES = YES;
				DEFINES_MODULE = YES;
				DYLIB_COMPATIBILITY_VERSION = 1;
				DYLIB_CURRENT_VERSION = 1;
				DYLIB_INSTALL_NAME_BASE = "@rpath";
				INFOPLIST_FILE = GCDKit/Info.plist;
				INSTALL_PATH = "$(LOCAL_LIBRARY_DIR)/Frameworks";
				IPHONEOS_DEPLOYMENT_TARGET = 8.0;
				LD_RUNPATH_SEARCH_PATHS = "$(inherited) @executable_path/Frameworks @loader_path/Frameworks";
				PRODUCT_BUNDLE_IDENTIFIER = "com.johnestropia.$(PRODUCT_NAME:rfc1034identifier)";
				PRODUCT_NAME = GCDKit;
				SKIP_INSTALL = YES;
			};
			name = Release;
		};
		2FBBCAE219A9FE610070E4AB /* Debug */ = {
			isa = XCBuildConfiguration;
			buildSettings = {
				GCC_PREPROCESSOR_DEFINITIONS = (
					"DEBUG=1",
					"$(inherited)",
				);
				INFOPLIST_FILE = GCDKitTests/Info.plist;
				LD_RUNPATH_SEARCH_PATHS = "$(inherited) @executable_path/Frameworks @loader_path/Frameworks";
				PRODUCT_BUNDLE_IDENTIFIER = "com.johnestropia.$(PRODUCT_NAME:rfc1034identifier)";
				PRODUCT_NAME = "GCDKitTests iOS";
			};
			name = Debug;
		};
		2FBBCAE319A9FE610070E4AB /* Release */ = {
			isa = XCBuildConfiguration;
			buildSettings = {
				INFOPLIST_FILE = GCDKitTests/Info.plist;
				LD_RUNPATH_SEARCH_PATHS = "$(inherited) @executable_path/Frameworks @loader_path/Frameworks";
				PRODUCT_BUNDLE_IDENTIFIER = "com.johnestropia.$(PRODUCT_NAME:rfc1034identifier)";
				PRODUCT_NAME = "GCDKitTests iOS";
			};
			name = Release;
		};
		B56321311BD6359A006C9394 /* Debug */ = {
			isa = XCBuildConfiguration;
			buildSettings = {
				APPLICATION_EXTENSION_API_ONLY = YES;
				COMBINE_HIDPI_IMAGES = YES;
				DEBUG_INFORMATION_FORMAT = dwarf;
				DEFINES_MODULE = YES;
				DYLIB_COMPATIBILITY_VERSION = 1;
				DYLIB_CURRENT_VERSION = 1;
				DYLIB_INSTALL_NAME_BASE = "@rpath";
				FRAMEWORK_VERSION = A;
				GCC_NO_COMMON_BLOCKS = YES;
				INFOPLIST_FILE = GCDKit/Info.plist;
				INSTALL_PATH = "$(LOCAL_LIBRARY_DIR)/Frameworks";
				LD_RUNPATH_SEARCH_PATHS = "$(inherited) @executable_path/../Frameworks @loader_path/Frameworks";
				MACOSX_DEPLOYMENT_TARGET = 10.10;
				PRODUCT_BUNDLE_IDENTIFIER = com.johnestropia.GCDKit;
				PRODUCT_NAME = GCDKit;
				SDKROOT = macosx;
				SKIP_INSTALL = YES;
			};
			name = Debug;
		};
		B56321321BD6359A006C9394 /* Release */ = {
			isa = XCBuildConfiguration;
			buildSettings = {
				APPLICATION_EXTENSION_API_ONLY = YES;
				COMBINE_HIDPI_IMAGES = YES;
				COPY_PHASE_STRIP = NO;
				DEBUG_INFORMATION_FORMAT = "dwarf-with-dsym";
				DEFINES_MODULE = YES;
				DYLIB_COMPATIBILITY_VERSION = 1;
				DYLIB_CURRENT_VERSION = 1;
				DYLIB_INSTALL_NAME_BASE = "@rpath";
				FRAMEWORK_VERSION = A;
				GCC_NO_COMMON_BLOCKS = YES;
				INFOPLIST_FILE = GCDKit/Info.plist;
				INSTALL_PATH = "$(LOCAL_LIBRARY_DIR)/Frameworks";
				LD_RUNPATH_SEARCH_PATHS = "$(inherited) @executable_path/../Frameworks @loader_path/Frameworks";
				MACOSX_DEPLOYMENT_TARGET = 10.10;
				PRODUCT_BUNDLE_IDENTIFIER = com.johnestropia.GCDKit;
				PRODUCT_NAME = GCDKit;
				SDKROOT = macosx;
				SKIP_INSTALL = YES;
			};
			name = Release;
		};
		B56321461BD63D14006C9394 /* Debug */ = {
			isa = XCBuildConfiguration;
			buildSettings = {
				COMBINE_HIDPI_IMAGES = YES;
				DEBUG_INFORMATION_FORMAT = dwarf;
				GCC_NO_COMMON_BLOCKS = YES;
				INFOPLIST_FILE = GCDKitTests/Info.plist;
				LD_RUNPATH_SEARCH_PATHS = "$(inherited) @executable_path/../Frameworks @loader_path/../Frameworks";
				MACOSX_DEPLOYMENT_TARGET = 10.10;
				PRODUCT_BUNDLE_IDENTIFIER = "com.johnestropia.GCDKitTests-OSX";
				PRODUCT_NAME = "GCDKitTests OSX";
				SDKROOT = macosx;
			};
			name = Debug;
		};
		B56321471BD63D14006C9394 /* Release */ = {
			isa = XCBuildConfiguration;
			buildSettings = {
				COMBINE_HIDPI_IMAGES = YES;
				COPY_PHASE_STRIP = NO;
				DEBUG_INFORMATION_FORMAT = "dwarf-with-dsym";
				GCC_NO_COMMON_BLOCKS = YES;
				INFOPLIST_FILE = GCDKitTests/Info.plist;
				LD_RUNPATH_SEARCH_PATHS = "$(inherited) @executable_path/../Frameworks @loader_path/../Frameworks";
				MACOSX_DEPLOYMENT_TARGET = 10.10;
				PRODUCT_BUNDLE_IDENTIFIER = "com.johnestropia.GCDKitTests-OSX";
				PRODUCT_NAME = "GCDKitTests OSX";
				SDKROOT = macosx;
			};
			name = Release;
		};
		B56321561BD6408F006C9394 /* Debug */ = {
			isa = XCBuildConfiguration;
			buildSettings = {
				DEBUG_INFORMATION_FORMAT = dwarf;
				DEFINES_MODULE = YES;
				DYLIB_COMPATIBILITY_VERSION = 1;
				DYLIB_CURRENT_VERSION = 1;
				DYLIB_INSTALL_NAME_BASE = "@rpath";
				GCC_NO_COMMON_BLOCKS = YES;
				INFOPLIST_FILE = GCDKit/Info.plist;
				INSTALL_PATH = "$(LOCAL_LIBRARY_DIR)/Frameworks";
				LD_RUNPATH_SEARCH_PATHS = "$(inherited) @executable_path/Frameworks @loader_path/Frameworks";
				PRODUCT_BUNDLE_IDENTIFIER = com.johnestropia.GCDKit;
				PRODUCT_NAME = GCDKit;
				SDKROOT = watchos;
				SKIP_INSTALL = YES;
				TARGETED_DEVICE_FAMILY = 4;
				WATCHOS_DEPLOYMENT_TARGET = 2.0;
			};
			name = Debug;
		};
		B56321571BD6408F006C9394 /* Release */ = {
			isa = XCBuildConfiguration;
			buildSettings = {
				COPY_PHASE_STRIP = NO;
				DEBUG_INFORMATION_FORMAT = "dwarf-with-dsym";
				DEFINES_MODULE = YES;
				DYLIB_COMPATIBILITY_VERSION = 1;
				DYLIB_CURRENT_VERSION = 1;
				DYLIB_INSTALL_NAME_BASE = "@rpath";
				GCC_NO_COMMON_BLOCKS = YES;
				INFOPLIST_FILE = GCDKit/Info.plist;
				INSTALL_PATH = "$(LOCAL_LIBRARY_DIR)/Frameworks";
				LD_RUNPATH_SEARCH_PATHS = "$(inherited) @executable_path/Frameworks @loader_path/Frameworks";
				PRODUCT_BUNDLE_IDENTIFIER = com.johnestropia.GCDKit;
				PRODUCT_NAME = GCDKit;
				SDKROOT = watchos;
				SKIP_INSTALL = YES;
				TARGETED_DEVICE_FAMILY = 4;
				WATCHOS_DEPLOYMENT_TARGET = 2.0;
			};
			name = Release;
		};
		5BE274DC1BCFB0DC000B68C0 /* Debug */ = {
			isa = XCBuildConfiguration;
			buildSettings = {
				COMBINE_HIDPI_IMAGES = YES;
				DEBUG_INFORMATION_FORMAT = dwarf;
				DEFINES_MODULE = YES;
				DYLIB_COMPATIBILITY_VERSION = 1;
				DYLIB_CURRENT_VERSION = 1;
				DYLIB_INSTALL_NAME_BASE = "@rpath";
				FRAMEWORK_VERSION = A;
				GCC_NO_COMMON_BLOCKS = YES;
				INFOPLIST_FILE = "$(SRCROOT)/GCDKit/Info.plist";
				INSTALL_PATH = "$(LOCAL_LIBRARY_DIR)/Frameworks";
				LD_RUNPATH_SEARCH_PATHS = "$(inherited) @executable_path/../Frameworks @loader_path/Frameworks";
				MACOSX_DEPLOYMENT_TARGET = 10.10;
				PRODUCT_BUNDLE_IDENTIFIER = com.johnestropia.GCDKit;
				PRODUCT_NAME = GCDKit;
				SDKROOT = macosx;
				SKIP_INSTALL = YES;
			};
			name = Debug;
		};
		5BE274DD1BCFB0DC000B68C0 /* Release */ = {
			isa = XCBuildConfiguration;
			buildSettings = {
				COMBINE_HIDPI_IMAGES = YES;
				COPY_PHASE_STRIP = NO;
				DEBUG_INFORMATION_FORMAT = "dwarf-with-dsym";
				DEFINES_MODULE = YES;
				DYLIB_COMPATIBILITY_VERSION = 1;
				DYLIB_CURRENT_VERSION = 1;
				DYLIB_INSTALL_NAME_BASE = "@rpath";
				FRAMEWORK_VERSION = A;
				GCC_NO_COMMON_BLOCKS = YES;
				INFOPLIST_FILE = "$(SRCROOT)/GCDKit/Info.plist";
				INSTALL_PATH = "$(LOCAL_LIBRARY_DIR)/Frameworks";
				LD_RUNPATH_SEARCH_PATHS = "$(inherited) @executable_path/../Frameworks @loader_path/Frameworks";
				MACOSX_DEPLOYMENT_TARGET = 10.10;
				PRODUCT_BUNDLE_IDENTIFIER = com.johnestropia.GCDKit;
				PRODUCT_NAME = GCDKit;
				SDKROOT = macosx;
				SKIP_INSTALL = YES;
			};
			name = Release;
		};
		5BE274DE1BCFB0DC000B68C0 /* Debug */ = {
			isa = XCBuildConfiguration;
			buildSettings = {
				COMBINE_HIDPI_IMAGES = YES;
				DEBUG_INFORMATION_FORMAT = dwarf;
				GCC_NO_COMMON_BLOCKS = YES;
				INFOPLIST_FILE = GCDKitTests/Info.plist;
				LD_RUNPATH_SEARCH_PATHS = "$(inherited) @executable_path/../Frameworks @loader_path/../Frameworks";
				MACOSX_DEPLOYMENT_TARGET = 10.11;
				PRODUCT_BUNDLE_IDENTIFIER = "com.ohmyapps.GCDKit-OS-XTests";
				PRODUCT_NAME = GCDKitTests;
				SDKROOT = macosx;
			};
			name = Debug;
		};
		5BE274DF1BCFB0DC000B68C0 /* Release */ = {
			isa = XCBuildConfiguration;
			buildSettings = {
				COMBINE_HIDPI_IMAGES = YES;
				COPY_PHASE_STRIP = NO;
				DEBUG_INFORMATION_FORMAT = "dwarf-with-dsym";
				GCC_NO_COMMON_BLOCKS = YES;
				INFOPLIST_FILE = GCDKitTests/Info.plist;
				LD_RUNPATH_SEARCH_PATHS = "$(inherited) @executable_path/../Frameworks @loader_path/../Frameworks";
				MACOSX_DEPLOYMENT_TARGET = 10.11;
				PRODUCT_BUNDLE_IDENTIFIER = "com.ohmyapps.GCDKit-OS-XTests";
				PRODUCT_NAME = GCDKitTests;
				SDKROOT = macosx;
			};
			name = Release;
		};
/* End XCBuildConfiguration section */

/* Begin XCConfigurationList section */
		2FBBCAC519A9FE610070E4AB /* Build configuration list for PBXProject "GCDKit" */ = {
			isa = XCConfigurationList;
			buildConfigurations = (
				2FBBCADC19A9FE610070E4AB /* Debug */,
				2FBBCADD19A9FE610070E4AB /* Release */,
			);
			defaultConfigurationIsVisible = 0;
			defaultConfigurationName = Release;
		};
		2FBBCADE19A9FE610070E4AB /* Build configuration list for PBXNativeTarget "GCDKit iOS" */ = {
			isa = XCConfigurationList;
			buildConfigurations = (
				2FBBCADF19A9FE610070E4AB /* Debug */,
				2FBBCAE019A9FE610070E4AB /* Release */,
			);
			defaultConfigurationIsVisible = 0;
			defaultConfigurationName = Release;
		};
		2FBBCAE119A9FE610070E4AB /* Build configuration list for PBXNativeTarget "GCDKitTests iOS" */ = {
			isa = XCConfigurationList;
			buildConfigurations = (
				2FBBCAE219A9FE610070E4AB /* Debug */,
				2FBBCAE319A9FE610070E4AB /* Release */,
			);
			defaultConfigurationIsVisible = 0;
			defaultConfigurationName = Release;
		};
<<<<<<< HEAD
		5BE274E01BCFB0DC000B68C0 /* Build configuration list for PBXNativeTarget "GCDKit OS X" */ = {
			isa = XCConfigurationList;
			buildConfigurations = (
				5BE274DC1BCFB0DC000B68C0 /* Debug */,
				5BE274DD1BCFB0DC000B68C0 /* Release */,
=======
		B56321301BD6359A006C9394 /* Build configuration list for PBXNativeTarget "GCDKit OSX" */ = {
			isa = XCConfigurationList;
			buildConfigurations = (
				B56321311BD6359A006C9394 /* Debug */,
				B56321321BD6359A006C9394 /* Release */,
>>>>>>> 5820da79
			);
			defaultConfigurationIsVisible = 0;
			defaultConfigurationName = Release;
		};
<<<<<<< HEAD
		5BE274E11BCFB0DC000B68C0 /* Build configuration list for PBXNativeTarget "GCDKit OS XTests" */ = {
			isa = XCConfigurationList;
			buildConfigurations = (
				5BE274DE1BCFB0DC000B68C0 /* Debug */,
				5BE274DF1BCFB0DC000B68C0 /* Release */,
			);
			defaultConfigurationIsVisible = 0;
			defaultConfigurationName = Release;
=======
		B56321451BD63D14006C9394 /* Build configuration list for PBXNativeTarget "GCDKitTests OSX" */ = {
			isa = XCConfigurationList;
			buildConfigurations = (
				B56321461BD63D14006C9394 /* Debug */,
				B56321471BD63D14006C9394 /* Release */,
			);
			defaultConfigurationIsVisible = 0;
		};
		B56321551BD6408F006C9394 /* Build configuration list for PBXNativeTarget "GCDKit watchOS" */ = {
			isa = XCConfigurationList;
			buildConfigurations = (
				B56321561BD6408F006C9394 /* Debug */,
				B56321571BD6408F006C9394 /* Release */,
			);
			defaultConfigurationIsVisible = 0;
>>>>>>> 5820da79
		};
/* End XCConfigurationList section */
	};
	rootObject = 2FBBCAC219A9FE610070E4AB /* Project object */;
}<|MERGE_RESOLUTION|>--- conflicted
+++ resolved
@@ -13,15 +13,6 @@
 		2FC48D4A19B2EC7800CF1B76 /* GCDGroup.swift in Sources */ = {isa = PBXBuildFile; fileRef = 2FC48D4919B2EC7800CF1B76 /* GCDGroup.swift */; };
 		2FC48D4C19B2EC8400CF1B76 /* GCDSemaphore.swift in Sources */ = {isa = PBXBuildFile; fileRef = 2FC48D4B19B2EC8400CF1B76 /* GCDSemaphore.swift */; };
 		2FCDA06219B76700002F71EA /* GCDKit.h in Headers */ = {isa = PBXBuildFile; fileRef = 2FCDA06119B766A2002F71EA /* GCDKit.h */; settings = {ATTRIBUTES = (Public, ); }; };
-<<<<<<< HEAD
-		5BE274E21BCFB1A8000B68C0 /* GCDBlock.swift in Sources */ = {isa = PBXBuildFile; fileRef = 2FC48D4519B2EC5500CF1B76 /* GCDBlock.swift */; settings = {ASSET_TAGS = (); }; };
-		5BE274E31BCFB1A8000B68C0 /* GCDGroup.swift in Sources */ = {isa = PBXBuildFile; fileRef = 2FC48D4919B2EC7800CF1B76 /* GCDGroup.swift */; settings = {ASSET_TAGS = (); }; };
-		5BE274E41BCFB1A8000B68C0 /* GCDQueue.swift in Sources */ = {isa = PBXBuildFile; fileRef = 2FC48D4719B2EC6700CF1B76 /* GCDQueue.swift */; settings = {ASSET_TAGS = (); }; };
-		5BE274E51BCFB1A8000B68C0 /* GCDSemaphore.swift in Sources */ = {isa = PBXBuildFile; fileRef = 2FC48D4B19B2EC8400CF1B76 /* GCDSemaphore.swift */; settings = {ASSET_TAGS = (); }; };
-		5BE274E61BCFB1A8000B68C0 /* GCDTimer.swift in Sources */ = {isa = PBXBuildFile; fileRef = B5D1D30F1A73BE7F003B866E /* GCDTimer.swift */; settings = {ASSET_TAGS = (); }; };
-		5BE274E81BCFB27D000B68C0 /* GCDKit.h in Headers */ = {isa = PBXBuildFile; fileRef = 2FCDA06119B766A2002F71EA /* GCDKit.h */; settings = {ATTRIBUTES = (Public, ); }; };
-		5BE274E91BCFB444000B68C0 /* GCDKitTests.swift in Sources */ = {isa = PBXBuildFile; fileRef = 2FBBCADA19A9FE610070E4AB /* GCDKitTests.swift */; settings = {ASSET_TAGS = (); }; };
-=======
 		B56321341BD638D6006C9394 /* GCDKit.h in Headers */ = {isa = PBXBuildFile; fileRef = 2FCDA06119B766A2002F71EA /* GCDKit.h */; settings = {ATTRIBUTES = (Public, ); }; };
 		B56321351BD638DB006C9394 /* GCDBlock.swift in Sources */ = {isa = PBXBuildFile; fileRef = 2FC48D4519B2EC5500CF1B76 /* GCDBlock.swift */; settings = {ASSET_TAGS = (); }; };
 		B56321361BD638DD006C9394 /* GCDGroup.swift in Sources */ = {isa = PBXBuildFile; fileRef = 2FC48D4919B2EC7800CF1B76 /* GCDGroup.swift */; settings = {ASSET_TAGS = (); }; };
@@ -35,7 +26,6 @@
 		B563215B1BD640C5006C9394 /* GCDQueue.swift in Sources */ = {isa = PBXBuildFile; fileRef = 2FC48D4719B2EC6700CF1B76 /* GCDQueue.swift */; settings = {ASSET_TAGS = (); }; };
 		B563215C1BD640C5006C9394 /* GCDSemaphore.swift in Sources */ = {isa = PBXBuildFile; fileRef = 2FC48D4B19B2EC8400CF1B76 /* GCDSemaphore.swift */; settings = {ASSET_TAGS = (); }; };
 		B563215D1BD640C5006C9394 /* GCDTimer.swift in Sources */ = {isa = PBXBuildFile; fileRef = B5D1D30F1A73BE7F003B866E /* GCDTimer.swift */; settings = {ASSET_TAGS = (); }; };
->>>>>>> 5820da79
 		B5D1D3101A73BE7F003B866E /* GCDTimer.swift in Sources */ = {isa = PBXBuildFile; fileRef = B5D1D30F1A73BE7F003B866E /* GCDTimer.swift */; };
 /* End PBXBuildFile section */
 
@@ -47,21 +37,12 @@
 			remoteGlobalIDString = 2FBBCACA19A9FE610070E4AB;
 			remoteInfo = GCDKit;
 		};
-<<<<<<< HEAD
-		5BE274D61BCFB0DC000B68C0 /* PBXContainerItemProxy */ = {
-			isa = PBXContainerItemProxy;
-			containerPortal = 2FBBCAC219A9FE610070E4AB /* Project object */;
-			proxyType = 1;
-			remoteGlobalIDString = 5BE274CA1BCFB0DC000B68C0;
-			remoteInfo = "GCDKit OS X";
-=======
 		B56321481BD63E1F006C9394 /* PBXContainerItemProxy */ = {
 			isa = PBXContainerItemProxy;
 			containerPortal = 2FBBCAC219A9FE610070E4AB /* Project object */;
 			proxyType = 1;
 			remoteGlobalIDString = B563212A1BD6359A006C9394;
 			remoteInfo = "GCDKit OSX";
->>>>>>> 5820da79
 		};
 /* End PBXContainerItemProxy section */
 
@@ -78,14 +59,9 @@
 		2FC48D4919B2EC7800CF1B76 /* GCDGroup.swift */ = {isa = PBXFileReference; fileEncoding = 4; lastKnownFileType = sourcecode.swift; path = GCDGroup.swift; sourceTree = "<group>"; };
 		2FC48D4B19B2EC8400CF1B76 /* GCDSemaphore.swift */ = {isa = PBXFileReference; fileEncoding = 4; lastKnownFileType = sourcecode.swift; path = GCDSemaphore.swift; sourceTree = "<group>"; };
 		2FCDA06119B766A2002F71EA /* GCDKit.h */ = {isa = PBXFileReference; lastKnownFileType = sourcecode.c.h; path = GCDKit.h; sourceTree = "<group>"; };
-<<<<<<< HEAD
-		5BE274CB1BCFB0DC000B68C0 /* GCDKit.framework */ = {isa = PBXFileReference; explicitFileType = wrapper.framework; includeInIndex = 0; path = GCDKit.framework; sourceTree = BUILT_PRODUCTS_DIR; };
-		5BE274D41BCFB0DC000B68C0 /* GCDKitTests.xctest */ = {isa = PBXFileReference; explicitFileType = wrapper.cfbundle; includeInIndex = 0; path = GCDKitTests.xctest; sourceTree = BUILT_PRODUCTS_DIR; };
-=======
 		B563212B1BD6359A006C9394 /* GCDKit.framework */ = {isa = PBXFileReference; explicitFileType = wrapper.framework; includeInIndex = 0; path = GCDKit.framework; sourceTree = BUILT_PRODUCTS_DIR; };
 		B56321401BD63D14006C9394 /* GCDKitTests OSX.xctest */ = {isa = PBXFileReference; explicitFileType = wrapper.cfbundle; includeInIndex = 0; path = "GCDKitTests OSX.xctest"; sourceTree = BUILT_PRODUCTS_DIR; };
 		B56321501BD6408F006C9394 /* GCDKit.framework */ = {isa = PBXFileReference; explicitFileType = wrapper.framework; includeInIndex = 0; path = GCDKit.framework; sourceTree = BUILT_PRODUCTS_DIR; };
->>>>>>> 5820da79
 		B5D1D30F1A73BE7F003B866E /* GCDTimer.swift */ = {isa = PBXFileReference; fileEncoding = 4; lastKnownFileType = sourcecode.swift; path = GCDTimer.swift; sourceTree = "<group>"; };
 		B5D9C8F91B16121D00E64F0E /* GCDKit.podspec */ = {isa = PBXFileReference; lastKnownFileType = text; path = GCDKit.podspec; sourceTree = SOURCE_ROOT; };
 /* End PBXFileReference section */
@@ -105,20 +81,13 @@
 			);
 			runOnlyForDeploymentPostprocessing = 0;
 		};
-<<<<<<< HEAD
-		5BE274C71BCFB0DC000B68C0 /* Frameworks */ = {
-=======
 		B56321271BD6359A006C9394 /* Frameworks */ = {
->>>>>>> 5820da79
 			isa = PBXFrameworksBuildPhase;
 			buildActionMask = 2147483647;
 			files = (
 			);
 			runOnlyForDeploymentPostprocessing = 0;
 		};
-<<<<<<< HEAD
-		5BE274D11BCFB0DC000B68C0 /* Frameworks */ = {
-=======
 		B563213D1BD63D14006C9394 /* Frameworks */ = {
 			isa = PBXFrameworksBuildPhase;
 			buildActionMask = 2147483647;
@@ -127,7 +96,6 @@
 			runOnlyForDeploymentPostprocessing = 0;
 		};
 		B563214C1BD6408F006C9394 /* Frameworks */ = {
->>>>>>> 5820da79
 			isa = PBXFrameworksBuildPhase;
 			buildActionMask = 2147483647;
 			files = (
@@ -152,16 +120,10 @@
 			isa = PBXGroup;
 			children = (
 				2FBBCACB19A9FE610070E4AB /* GCDKit.framework */,
-<<<<<<< HEAD
-				2FBBCAD619A9FE610070E4AB /* GCDKitTests.xctest */,
-				5BE274CB1BCFB0DC000B68C0 /* GCDKit.framework */,
-				5BE274D41BCFB0DC000B68C0 /* GCDKitTests.xctest */,
-=======
 				2FBBCAD619A9FE610070E4AB /* GCDKitTests iOS.xctest */,
 				B563212B1BD6359A006C9394 /* GCDKit.framework */,
 				B56321401BD63D14006C9394 /* GCDKitTests OSX.xctest */,
 				B56321501BD6408F006C9394 /* GCDKit.framework */,
->>>>>>> 5820da79
 			);
 			name = Products;
 			sourceTree = "<group>";
@@ -217,13 +179,6 @@
 			);
 			runOnlyForDeploymentPostprocessing = 0;
 		};
-<<<<<<< HEAD
-		5BE274C81BCFB0DC000B68C0 /* Headers */ = {
-			isa = PBXHeadersBuildPhase;
-			buildActionMask = 2147483647;
-			files = (
-				5BE274E81BCFB27D000B68C0 /* GCDKit.h in Headers */,
-=======
 		B56321281BD6359A006C9394 /* Headers */ = {
 			isa = PBXHeadersBuildPhase;
 			buildActionMask = 2147483647;
@@ -237,7 +192,6 @@
 			buildActionMask = 2147483647;
 			files = (
 				B56321581BD640BE006C9394 /* GCDKit.h in Headers */,
->>>>>>> 5820da79
 			);
 			runOnlyForDeploymentPostprocessing = 0;
 		};
@@ -280,16 +234,6 @@
 			productReference = 2FBBCAD619A9FE610070E4AB /* GCDKitTests iOS.xctest */;
 			productType = "com.apple.product-type.bundle.unit-test";
 		};
-<<<<<<< HEAD
-		5BE274CA1BCFB0DC000B68C0 /* GCDKit OS X */ = {
-			isa = PBXNativeTarget;
-			buildConfigurationList = 5BE274E01BCFB0DC000B68C0 /* Build configuration list for PBXNativeTarget "GCDKit OS X" */;
-			buildPhases = (
-				5BE274C61BCFB0DC000B68C0 /* Sources */,
-				5BE274C71BCFB0DC000B68C0 /* Frameworks */,
-				5BE274C81BCFB0DC000B68C0 /* Headers */,
-				5BE274C91BCFB0DC000B68C0 /* Resources */,
-=======
 		B563212A1BD6359A006C9394 /* GCDKit OSX */ = {
 			isa = PBXNativeTarget;
 			buildConfigurationList = B56321301BD6359A006C9394 /* Build configuration list for PBXNativeTarget "GCDKit OSX" */;
@@ -298,26 +242,11 @@
 				B56321271BD6359A006C9394 /* Frameworks */,
 				B56321281BD6359A006C9394 /* Headers */,
 				B56321291BD6359A006C9394 /* Resources */,
->>>>>>> 5820da79
 			);
 			buildRules = (
 			);
 			dependencies = (
 			);
-<<<<<<< HEAD
-			name = "GCDKit OS X";
-			productName = "GCDKit OS X";
-			productReference = 5BE274CB1BCFB0DC000B68C0 /* GCDKit.framework */;
-			productType = "com.apple.product-type.framework";
-		};
-		5BE274D31BCFB0DC000B68C0 /* GCDKit OS XTests */ = {
-			isa = PBXNativeTarget;
-			buildConfigurationList = 5BE274E11BCFB0DC000B68C0 /* Build configuration list for PBXNativeTarget "GCDKit OS XTests" */;
-			buildPhases = (
-				5BE274D01BCFB0DC000B68C0 /* Sources */,
-				5BE274D11BCFB0DC000B68C0 /* Frameworks */,
-				5BE274D21BCFB0DC000B68C0 /* Resources */,
-=======
 			name = "GCDKit OSX";
 			productName = "GCDKit OSX";
 			productReference = B563212B1BD6359A006C9394 /* GCDKit.framework */;
@@ -330,19 +259,10 @@
 				B563213C1BD63D14006C9394 /* Sources */,
 				B563213D1BD63D14006C9394 /* Frameworks */,
 				B563213E1BD63D14006C9394 /* Resources */,
->>>>>>> 5820da79
 			);
 			buildRules = (
 			);
 			dependencies = (
-<<<<<<< HEAD
-				5BE274D71BCFB0DC000B68C0 /* PBXTargetDependency */,
-			);
-			name = "GCDKit OS XTests";
-			productName = "GCDKit OS XTests";
-			productReference = 5BE274D41BCFB0DC000B68C0 /* GCDKitTests.xctest */;
-			productType = "com.apple.product-type.bundle.unit-test";
-=======
 				B56321491BD63E1F006C9394 /* PBXTargetDependency */,
 			);
 			name = "GCDKitTests OSX";
@@ -367,7 +287,6 @@
 			productName = "GCDKitTests watchOS";
 			productReference = B56321501BD6408F006C9394 /* GCDKit.framework */;
 			productType = "com.apple.product-type.framework";
->>>>>>> 5820da79
 		};
 /* End PBXNativeTarget section */
 
@@ -385,13 +304,6 @@
 					2FBBCAD519A9FE610070E4AB = {
 						CreatedOnToolsVersion = 6.0;
 					};
-<<<<<<< HEAD
-					5BE274CA1BCFB0DC000B68C0 = {
-						CreatedOnToolsVersion = 7.0;
-					};
-					5BE274D31BCFB0DC000B68C0 = {
-						CreatedOnToolsVersion = 7.0;
-=======
 					B563212A1BD6359A006C9394 = {
 						CreatedOnToolsVersion = 7.0.1;
 					};
@@ -400,7 +312,6 @@
 					};
 					B563214F1BD6408F006C9394 = {
 						CreatedOnToolsVersion = 7.0.1;
->>>>>>> 5820da79
 					};
 				};
 			};
@@ -417,16 +328,10 @@
 			projectRoot = "";
 			targets = (
 				2FBBCACA19A9FE610070E4AB /* GCDKit iOS */,
-<<<<<<< HEAD
-				5BE274CA1BCFB0DC000B68C0 /* GCDKit OS X */,
-				2FBBCAD519A9FE610070E4AB /* GCDKitTests */,
-				5BE274D31BCFB0DC000B68C0 /* GCDKit OS XTests */,
-=======
 				2FBBCAD519A9FE610070E4AB /* GCDKitTests iOS */,
 				B563212A1BD6359A006C9394 /* GCDKit OSX */,
 				B563213F1BD63D14006C9394 /* GCDKitTests OSX */,
 				B563214F1BD6408F006C9394 /* GCDKit watchOS */,
->>>>>>> 5820da79
 			);
 		};
 /* End PBXProject section */
@@ -446,20 +351,13 @@
 			);
 			runOnlyForDeploymentPostprocessing = 0;
 		};
-<<<<<<< HEAD
-		5BE274C91BCFB0DC000B68C0 /* Resources */ = {
-=======
 		B56321291BD6359A006C9394 /* Resources */ = {
->>>>>>> 5820da79
 			isa = PBXResourcesBuildPhase;
 			buildActionMask = 2147483647;
 			files = (
 			);
 			runOnlyForDeploymentPostprocessing = 0;
 		};
-<<<<<<< HEAD
-		5BE274D21BCFB0DC000B68C0 /* Resources */ = {
-=======
 		B563213E1BD63D14006C9394 /* Resources */ = {
 			isa = PBXResourcesBuildPhase;
 			buildActionMask = 2147483647;
@@ -468,7 +366,6 @@
 			runOnlyForDeploymentPostprocessing = 0;
 		};
 		B563214E1BD6408F006C9394 /* Resources */ = {
->>>>>>> 5820da79
 			isa = PBXResourcesBuildPhase;
 			buildActionMask = 2147483647;
 			files = (
@@ -498,25 +395,6 @@
 			);
 			runOnlyForDeploymentPostprocessing = 0;
 		};
-<<<<<<< HEAD
-		5BE274C61BCFB0DC000B68C0 /* Sources */ = {
-			isa = PBXSourcesBuildPhase;
-			buildActionMask = 2147483647;
-			files = (
-				5BE274E31BCFB1A8000B68C0 /* GCDGroup.swift in Sources */,
-				5BE274E41BCFB1A8000B68C0 /* GCDQueue.swift in Sources */,
-				5BE274E21BCFB1A8000B68C0 /* GCDBlock.swift in Sources */,
-				5BE274E61BCFB1A8000B68C0 /* GCDTimer.swift in Sources */,
-				5BE274E51BCFB1A8000B68C0 /* GCDSemaphore.swift in Sources */,
-			);
-			runOnlyForDeploymentPostprocessing = 0;
-		};
-		5BE274D01BCFB0DC000B68C0 /* Sources */ = {
-			isa = PBXSourcesBuildPhase;
-			buildActionMask = 2147483647;
-			files = (
-				5BE274E91BCFB444000B68C0 /* GCDKitTests.swift in Sources */,
-=======
 		B56321261BD6359A006C9394 /* Sources */ = {
 			isa = PBXSourcesBuildPhase;
 			buildActionMask = 2147483647;
@@ -546,7 +424,6 @@
 				B56321591BD640C5006C9394 /* GCDBlock.swift in Sources */,
 				B563215D1BD640C5006C9394 /* GCDTimer.swift in Sources */,
 				B563215C1BD640C5006C9394 /* GCDSemaphore.swift in Sources */,
->>>>>>> 5820da79
 			);
 			runOnlyForDeploymentPostprocessing = 0;
 		};
@@ -558,17 +435,10 @@
 			target = 2FBBCACA19A9FE610070E4AB /* GCDKit iOS */;
 			targetProxy = 2F5BBACF19AA302D0061C57C /* PBXContainerItemProxy */;
 		};
-<<<<<<< HEAD
-		5BE274D71BCFB0DC000B68C0 /* PBXTargetDependency */ = {
-			isa = PBXTargetDependency;
-			target = 5BE274CA1BCFB0DC000B68C0 /* GCDKit OS X */;
-			targetProxy = 5BE274D61BCFB0DC000B68C0 /* PBXContainerItemProxy */;
-=======
 		B56321491BD63E1F006C9394 /* PBXTargetDependency */ = {
 			isa = PBXTargetDependency;
 			target = B563212A1BD6359A006C9394 /* GCDKit OSX */;
 			targetProxy = B56321481BD63E1F006C9394 /* PBXContainerItemProxy */;
->>>>>>> 5820da79
 		};
 /* End PBXTargetDependency section */
 
@@ -611,7 +481,6 @@
 				GCC_WARN_UNUSED_FUNCTION = YES;
 				GCC_WARN_UNUSED_VARIABLE = YES;
 				IPHONEOS_DEPLOYMENT_TARGET = 8.0;
-				MACOSX_DEPLOYMENT_TARGET = 10.10;
 				MTL_ENABLE_DEBUG_INFO = YES;
 				ONLY_ACTIVE_ARCH = YES;
 				SDKROOT = iphoneos;
@@ -653,7 +522,6 @@
 				GCC_WARN_UNUSED_FUNCTION = YES;
 				GCC_WARN_UNUSED_VARIABLE = YES;
 				IPHONEOS_DEPLOYMENT_TARGET = 8.0;
-				MACOSX_DEPLOYMENT_TARGET = 10.10;
 				MTL_ENABLE_DEBUG_INFO = NO;
 				SDKROOT = iphoneos;
 				TARGETED_DEVICE_FAMILY = "1,2";
@@ -845,82 +713,6 @@
 			};
 			name = Release;
 		};
-		5BE274DC1BCFB0DC000B68C0 /* Debug */ = {
-			isa = XCBuildConfiguration;
-			buildSettings = {
-				COMBINE_HIDPI_IMAGES = YES;
-				DEBUG_INFORMATION_FORMAT = dwarf;
-				DEFINES_MODULE = YES;
-				DYLIB_COMPATIBILITY_VERSION = 1;
-				DYLIB_CURRENT_VERSION = 1;
-				DYLIB_INSTALL_NAME_BASE = "@rpath";
-				FRAMEWORK_VERSION = A;
-				GCC_NO_COMMON_BLOCKS = YES;
-				INFOPLIST_FILE = "$(SRCROOT)/GCDKit/Info.plist";
-				INSTALL_PATH = "$(LOCAL_LIBRARY_DIR)/Frameworks";
-				LD_RUNPATH_SEARCH_PATHS = "$(inherited) @executable_path/../Frameworks @loader_path/Frameworks";
-				MACOSX_DEPLOYMENT_TARGET = 10.10;
-				PRODUCT_BUNDLE_IDENTIFIER = com.johnestropia.GCDKit;
-				PRODUCT_NAME = GCDKit;
-				SDKROOT = macosx;
-				SKIP_INSTALL = YES;
-			};
-			name = Debug;
-		};
-		5BE274DD1BCFB0DC000B68C0 /* Release */ = {
-			isa = XCBuildConfiguration;
-			buildSettings = {
-				COMBINE_HIDPI_IMAGES = YES;
-				COPY_PHASE_STRIP = NO;
-				DEBUG_INFORMATION_FORMAT = "dwarf-with-dsym";
-				DEFINES_MODULE = YES;
-				DYLIB_COMPATIBILITY_VERSION = 1;
-				DYLIB_CURRENT_VERSION = 1;
-				DYLIB_INSTALL_NAME_BASE = "@rpath";
-				FRAMEWORK_VERSION = A;
-				GCC_NO_COMMON_BLOCKS = YES;
-				INFOPLIST_FILE = "$(SRCROOT)/GCDKit/Info.plist";
-				INSTALL_PATH = "$(LOCAL_LIBRARY_DIR)/Frameworks";
-				LD_RUNPATH_SEARCH_PATHS = "$(inherited) @executable_path/../Frameworks @loader_path/Frameworks";
-				MACOSX_DEPLOYMENT_TARGET = 10.10;
-				PRODUCT_BUNDLE_IDENTIFIER = com.johnestropia.GCDKit;
-				PRODUCT_NAME = GCDKit;
-				SDKROOT = macosx;
-				SKIP_INSTALL = YES;
-			};
-			name = Release;
-		};
-		5BE274DE1BCFB0DC000B68C0 /* Debug */ = {
-			isa = XCBuildConfiguration;
-			buildSettings = {
-				COMBINE_HIDPI_IMAGES = YES;
-				DEBUG_INFORMATION_FORMAT = dwarf;
-				GCC_NO_COMMON_BLOCKS = YES;
-				INFOPLIST_FILE = GCDKitTests/Info.plist;
-				LD_RUNPATH_SEARCH_PATHS = "$(inherited) @executable_path/../Frameworks @loader_path/../Frameworks";
-				MACOSX_DEPLOYMENT_TARGET = 10.11;
-				PRODUCT_BUNDLE_IDENTIFIER = "com.ohmyapps.GCDKit-OS-XTests";
-				PRODUCT_NAME = GCDKitTests;
-				SDKROOT = macosx;
-			};
-			name = Debug;
-		};
-		5BE274DF1BCFB0DC000B68C0 /* Release */ = {
-			isa = XCBuildConfiguration;
-			buildSettings = {
-				COMBINE_HIDPI_IMAGES = YES;
-				COPY_PHASE_STRIP = NO;
-				DEBUG_INFORMATION_FORMAT = "dwarf-with-dsym";
-				GCC_NO_COMMON_BLOCKS = YES;
-				INFOPLIST_FILE = GCDKitTests/Info.plist;
-				LD_RUNPATH_SEARCH_PATHS = "$(inherited) @executable_path/../Frameworks @loader_path/../Frameworks";
-				MACOSX_DEPLOYMENT_TARGET = 10.11;
-				PRODUCT_BUNDLE_IDENTIFIER = "com.ohmyapps.GCDKit-OS-XTests";
-				PRODUCT_NAME = GCDKitTests;
-				SDKROOT = macosx;
-			};
-			name = Release;
-		};
 /* End XCBuildConfiguration section */
 
 /* Begin XCConfigurationList section */
@@ -951,33 +743,15 @@
 			defaultConfigurationIsVisible = 0;
 			defaultConfigurationName = Release;
 		};
-<<<<<<< HEAD
-		5BE274E01BCFB0DC000B68C0 /* Build configuration list for PBXNativeTarget "GCDKit OS X" */ = {
-			isa = XCConfigurationList;
-			buildConfigurations = (
-				5BE274DC1BCFB0DC000B68C0 /* Debug */,
-				5BE274DD1BCFB0DC000B68C0 /* Release */,
-=======
 		B56321301BD6359A006C9394 /* Build configuration list for PBXNativeTarget "GCDKit OSX" */ = {
 			isa = XCConfigurationList;
 			buildConfigurations = (
 				B56321311BD6359A006C9394 /* Debug */,
 				B56321321BD6359A006C9394 /* Release */,
->>>>>>> 5820da79
 			);
 			defaultConfigurationIsVisible = 0;
 			defaultConfigurationName = Release;
 		};
-<<<<<<< HEAD
-		5BE274E11BCFB0DC000B68C0 /* Build configuration list for PBXNativeTarget "GCDKit OS XTests" */ = {
-			isa = XCConfigurationList;
-			buildConfigurations = (
-				5BE274DE1BCFB0DC000B68C0 /* Debug */,
-				5BE274DF1BCFB0DC000B68C0 /* Release */,
-			);
-			defaultConfigurationIsVisible = 0;
-			defaultConfigurationName = Release;
-=======
 		B56321451BD63D14006C9394 /* Build configuration list for PBXNativeTarget "GCDKitTests OSX" */ = {
 			isa = XCConfigurationList;
 			buildConfigurations = (
@@ -993,7 +767,6 @@
 				B56321571BD6408F006C9394 /* Release */,
 			);
 			defaultConfigurationIsVisible = 0;
->>>>>>> 5820da79
 		};
 /* End XCConfigurationList section */
 	};
