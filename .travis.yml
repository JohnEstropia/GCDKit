language: objective-c
osx_image: xcode8
sudo: false
env:
  global:
  - LC_CTYPE=en_US.UTF-8
  - LANG=en_US.UTF-8
  matrix:
<<<<<<< HEAD
    - DESTINATION="OS=10.0,name=iPhone 6s"          SCHEME="GCDKit iOS"     SDK=iphonesimulator10.0  RUN_TESTS="YES" POD_LINT="NO"
    - DESTINATION="OS=9.3,name=iPhone 6s"          SCHEME="GCDKit iOS"     SDK=iphonesimulator9.3  RUN_TESTS="YES" POD_LINT="NO"
    - DESTINATION="OS=9.0,name=iPhone 6 Plus"      SCHEME="GCDKit iOS"     SDK=iphonesimulator9.3  RUN_TESTS="YES" POD_LINT="NO"	
    - DESTINATION="OS=8.4,name=iPhone 6"           SCHEME="GCDKit iOS"     SDK=iphonesimulator9.3  RUN_TESTS="YES" POD_LINT="NO"	
    - DESTINATION="OS=8.3,name=iPhone 5S"          SCHEME="GCDKit iOS"     SDK=iphonesimulator9.3  RUN_TESTS="YES" POD_LINT="NO"	
    - DESTINATION="OS=8.2,name=iPhone 5"           SCHEME="GCDKit iOS"     SDK=iphonesimulator9.3  RUN_TESTS="YES" POD_LINT="NO"
    - DESTINATION="OS=8.1,name=iPhone 4S"          SCHEME="GCDKit iOS"     SDK=iphonesimulator9.3  RUN_TESTS="YES" POD_LINT="YES"
    - DESTINATION="OS=8.1,name=iPhone 4S"          SCHEME="GCDKit iOS7"    SDK=iphonesimulator9.3  RUN_TESTS="YES" POD_LINT="YES"
    - DESTINATION="arch=x86_64"                    SCHEME="GCDKit OSX"     SDK=macosx10.11         RUN_TESTS="YES" POD_LINT="NO"
    - DESTINATION="OS=2.2,name=Apple Watch - 42mm" SCHEME="GCDKit watchOS" SDK=watchsimulator2.2   RUN_TESTS="NO"  POD_LINT="NO"
    - DESTINATION="OS=9.2,name=Apple TV 1080p"     SCHEME="GCDKit tvOS"    SDK=appletvsimulator9.2 RUN_TESTS="YES" POD_LINT="NO"
=======
    - DESTINATION="OS=10.0,name=iPhone 7"          SCHEME="GCDKit iOS"     SDK=iphonesimulator10.0  RUN_TESTS="YES" POD_LINT="NO"
    - DESTINATION="OS=9.0,name=iPhone 6 Plus"      SCHEME="GCDKit iOS"     SDK=iphonesimulator10.0  RUN_TESTS="YES" POD_LINT="NO"
    - DESTINATION="OS=8.4,name=iPhone 6"           SCHEME="GCDKit iOS"     SDK=iphonesimulator10.0  RUN_TESTS="YES" POD_LINT="NO"
    - DESTINATION="OS=8.3,name=iPhone 5S"          SCHEME="GCDKit iOS"     SDK=iphonesimulator10.0  RUN_TESTS="YES" POD_LINT="NO"
    - DESTINATION="OS=8.2,name=iPhone 5"           SCHEME="GCDKit iOS"     SDK=iphonesimulator10.0  RUN_TESTS="YES" POD_LINT="NO"
    - DESTINATION="OS=8.1,name=iPhone 4S"          SCHEME="GCDKit iOS"     SDK=iphonesimulator10.0  RUN_TESTS="YES" POD_LINT="YES"
    - DESTINATION="arch=x86_64"                    SCHEME="GCDKit OSX"     SDK=macosx10.12          RUN_TESTS="YES" POD_LINT="NO"
    - DESTINATION="OS=3.0,name=Apple Watch - 42mm" SCHEME="GCDKit watchOS" SDK=watchsimulator3.0    RUN_TESTS="NO"  POD_LINT="NO"
    - DESTINATION="OS=9.2,name=Apple TV 1080p"     SCHEME="GCDKit tvOS"    SDK=appletvsimulator10.0 RUN_TESTS="YES" POD_LINT="NO"
>>>>>>> 7a71c379
before_install:
  - gem install cocoapods --no-rdoc --no-ri --no-document --quiet
  - gem install xcpretty --no-rdoc --no-ri --no-document --quiet
script:
  - set -o pipefail
  - xcodebuild -version
  - xcodebuild -showsdks
  - if [ $RUN_TESTS == "YES" ]; then 
      xcodebuild -project GCDKit.xcodeproj -scheme "$SCHEME" -sdk "$SDK" -destination "$DESTINATION" -configuration Debug ONLY_ACTIVE_ARCH=NO clean build test | xcpretty -c; 
      xcodebuild -project GCDKit.xcodeproj -scheme "$SCHEME" -sdk "$SDK" -destination "$DESTINATION" -configuration Release ONLY_ACTIVE_ARCH=NO clean build test | xcpretty -c;  
    fi
  - if [ $POD_LINT == "YES" ]; then
      pod lib lint --quick;
    fi<|MERGE_RESOLUTION|>--- conflicted
+++ resolved
@@ -6,19 +6,6 @@
   - LC_CTYPE=en_US.UTF-8
   - LANG=en_US.UTF-8
   matrix:
-<<<<<<< HEAD
-    - DESTINATION="OS=10.0,name=iPhone 6s"          SCHEME="GCDKit iOS"     SDK=iphonesimulator10.0  RUN_TESTS="YES" POD_LINT="NO"
-    - DESTINATION="OS=9.3,name=iPhone 6s"          SCHEME="GCDKit iOS"     SDK=iphonesimulator9.3  RUN_TESTS="YES" POD_LINT="NO"
-    - DESTINATION="OS=9.0,name=iPhone 6 Plus"      SCHEME="GCDKit iOS"     SDK=iphonesimulator9.3  RUN_TESTS="YES" POD_LINT="NO"	
-    - DESTINATION="OS=8.4,name=iPhone 6"           SCHEME="GCDKit iOS"     SDK=iphonesimulator9.3  RUN_TESTS="YES" POD_LINT="NO"	
-    - DESTINATION="OS=8.3,name=iPhone 5S"          SCHEME="GCDKit iOS"     SDK=iphonesimulator9.3  RUN_TESTS="YES" POD_LINT="NO"	
-    - DESTINATION="OS=8.2,name=iPhone 5"           SCHEME="GCDKit iOS"     SDK=iphonesimulator9.3  RUN_TESTS="YES" POD_LINT="NO"
-    - DESTINATION="OS=8.1,name=iPhone 4S"          SCHEME="GCDKit iOS"     SDK=iphonesimulator9.3  RUN_TESTS="YES" POD_LINT="YES"
-    - DESTINATION="OS=8.1,name=iPhone 4S"          SCHEME="GCDKit iOS7"    SDK=iphonesimulator9.3  RUN_TESTS="YES" POD_LINT="YES"
-    - DESTINATION="arch=x86_64"                    SCHEME="GCDKit OSX"     SDK=macosx10.11         RUN_TESTS="YES" POD_LINT="NO"
-    - DESTINATION="OS=2.2,name=Apple Watch - 42mm" SCHEME="GCDKit watchOS" SDK=watchsimulator2.2   RUN_TESTS="NO"  POD_LINT="NO"
-    - DESTINATION="OS=9.2,name=Apple TV 1080p"     SCHEME="GCDKit tvOS"    SDK=appletvsimulator9.2 RUN_TESTS="YES" POD_LINT="NO"
-=======
     - DESTINATION="OS=10.0,name=iPhone 7"          SCHEME="GCDKit iOS"     SDK=iphonesimulator10.0  RUN_TESTS="YES" POD_LINT="NO"
     - DESTINATION="OS=9.0,name=iPhone 6 Plus"      SCHEME="GCDKit iOS"     SDK=iphonesimulator10.0  RUN_TESTS="YES" POD_LINT="NO"
     - DESTINATION="OS=8.4,name=iPhone 6"           SCHEME="GCDKit iOS"     SDK=iphonesimulator10.0  RUN_TESTS="YES" POD_LINT="NO"
@@ -28,7 +15,6 @@
     - DESTINATION="arch=x86_64"                    SCHEME="GCDKit OSX"     SDK=macosx10.12          RUN_TESTS="YES" POD_LINT="NO"
     - DESTINATION="OS=3.0,name=Apple Watch - 42mm" SCHEME="GCDKit watchOS" SDK=watchsimulator3.0    RUN_TESTS="NO"  POD_LINT="NO"
     - DESTINATION="OS=9.2,name=Apple TV 1080p"     SCHEME="GCDKit tvOS"    SDK=appletvsimulator10.0 RUN_TESTS="YES" POD_LINT="NO"
->>>>>>> 7a71c379
 before_install:
   - gem install cocoapods --no-rdoc --no-ri --no-document --quiet
   - gem install xcpretty --no-rdoc --no-ri --no-document --quiet
