//
//  GCDQueue.swift
//  GCDKit
//
//  Copyright © 2014 John Rommel Estropia
//
//  Permission is hereby granted, free of charge, to any person obtaining a copy
//  of this software and associated documentation files (the "Software"), to deal
//  in the Software without restriction, including without limitation the rights
//  to use, copy, modify, merge, publish, distribute, sublicense, and/or sell
//  copies of the Software, and to permit persons to whom the Software is
//  furnished to do so, subject to the following conditions:
//
//  The above copyright notice and this permission notice shall be included in all
//  copies or substantial portions of the Software.
//
//  THE SOFTWARE IS PROVIDED "AS IS", WITHOUT WARRANTY OF ANY KIND, EXPRESS OR
//  IMPLIED, INCLUDING BUT NOT LIMITED TO THE WARRANTIES OF MERCHANTABILITY,
//  FITNESS FOR A PARTICULAR PURPOSE AND NONINFRINGEMENT. IN NO EVENT SHALL THE
//  AUTHORS OR COPYRIGHT HOLDERS BE LIABLE FOR ANY CLAIM, DAMAGES OR OTHER
//  LIABILITY, WHETHER IN AN ACTION OF CONTRACT, TORT OR OTHERWISE, ARISING FROM,
//  OUT OF OR IN CONNECTION WITH THE SOFTWARE OR THE USE OR OTHER DEALINGS IN THE
//  SOFTWARE.
//

import Foundation

private let _GCDQueue_Specific = DispatchSpecificKey<ObjectIdentifier>()

/**
 A wrapper and utility class for dispatch_queue_t.
 */
public enum GCDQueue {
    
    /**
     The serial queue associated with the application’s main thread
     */
    case main
    
    /**
     A system-defined global concurrent queue with a User Interactive quality of service class. On iOS 7, UserInteractive is equivalent to UserInitiated.
     */
    case userInteractive
    
    /**
     A system-defined global concurrent queue with a User Initiated quality of service class. On iOS 7, UserInteractive is equivalent to UserInitiated.
     */
    case userInitiated
    
    /**
     A system-defined global concurrent queue with a Default quality of service class.
     */
    case `default`
    
    /**
     A system-defined global concurrent queue with a Utility quality of service class.
     */
    case utility
    
    /**
     A system-defined global concurrent queue with a Background quality of service class.
     */
    case background
    
    /**
     A user-created custom queue. Use DispatchQueue.createSerial() or DispatchQueue.createConcurrent() to create with an associated dispatch_queue_t object.
     */
    case custom(DispatchQueue)
    
    /**
     Creates a custom queue to which blocks can be submitted serially.
     
     - parameter label: An optional string label to attach to the queue to uniquely identify it in debugging tools such as Instruments, sample, stackshots, and crash reports.
     - returns: A new custom serial queue.
     */
    public static func createSerial(_ label: String? = nil) -> GCDQueue {
        
        return self.createCustom(false, label: label, targetQueue: nil)
    }
    
    /**
     Creates a custom queue and specifies a target queue to which blocks can be submitted serially.
     
     - parameter label: An optional string label to attach to the queue to uniquely identify it in debugging tools such as Instruments, sample, stackshots, and crash reports.
     - parameter targetQueue: The new target queue for the custom queue.
     - returns: A new custom serial queue.
     */
    public static func createSerial(_ label: String? = nil, targetQueue: GCDQueue) -> GCDQueue {
        
        return self.createCustom(false, label: label, targetQueue: targetQueue)
    }
    
    /**
     Creates a custom queue to which blocks can be submitted concurrently.
     
     - parameter label: A String label to attach to the queue to uniquely identify it in debugging tools such as Instruments, sample, stackshots, and crash reports.
     - returns: A new custom concurrent queue.
     */
    public static func createConcurrent(_ label: String? = nil) -> GCDQueue {
        
        return self.createCustom(true, label: label, targetQueue: nil)
    }
    
    /**
     Creates a custom queue and specifies a target queue to which blocks can be submitted concurrently.
     
     - parameter label: An optional string label to attach to the queue to uniquely identify it in debugging tools such as Instruments, sample, stackshots, and crash reports.
     - parameter targetQueue: The new target queue for the custom queue.
     - returns: A new custom concurrent queue.
     */
    public static func createConcurrent(_ label: String? = nil, targetQueue: GCDQueue) -> GCDQueue {
        
        return self.createCustom(true, label: label, targetQueue: targetQueue)
    }
    
    /**
     Submits a closure for asynchronous execution and returns immediately.
     
     - parameter closure: The closure to submit.
     - returns: The block to submit. Useful when chaining blocks together.
     */
    @discardableResult
    public func async(_ closure: @escaping () -> Void) -> GCDBlock {
        
        return self.async(GCDBlock(closure))
    }
    
    /**
     Submits a block for asynchronous execution and returns immediately.
     
     - parameter block: The block to submit.
     - returns: The block to submit. Useful when chaining blocks together.
     */
    @discardableResult
    public func async(_ block: GCDBlock) -> GCDBlock {
        
        self.dispatchQueue().async(execute: block.dispatchBlock())
        return block
    }
    
    /**
     Submits a closure for execution and waits until that block completes.
     
     - parameter closure: The closure to submit.
     - returns: The block to submit. Useful when chaining blocks together.
     */
    @discardableResult
    public func sync(_ closure: @escaping () -> Void) -> GCDBlock {
        
        return self.sync(GCDBlock(closure))
    }
    
    /**
     Submits a block object for execution on a dispatch queue and waits until that block completes.
     
     - parameter block: The block to submit.
     - returns: The block to submit. Useful when chaining blocks together.
     */
    @discardableResult
    public func sync(_ block: GCDBlock) -> GCDBlock {
        
        self.dispatchQueue().sync(execute: block.dispatchBlock())
        return block
    }
    
    /**
     Enqueue a closure for execution after a specified delay.
     
     - parameter delay: The number of seconds delay before executing the closure
     - parameter closure: The block to submit.
     - returns: The block to submit. Useful when chaining blocks together.
     */
    @discardableResult
    public func after(_ delay: TimeInterval, _ closure: @escaping () -> Void) -> GCDBlock {
        
        return self.after(delay, GCDBlock(closure))
    }
    
    /**
     Enqueue a block for execution after a specified delay.
     
     - parameter delay: The number of seconds delay before executing the block
     - parameter block: The block to submit.
     - returns: The block to submit. Useful when chaining blocks together.
     */
    @discardableResult
    public func after(_ delay: TimeInterval, _ block: GCDBlock) -> GCDBlock {
<<<<<<< HEAD
        self.dispatchQueue().asyncAfter(deadline: DispatchTime.now() + delay, execute: block.dispatchBlock())
=======
        
        self.dispatchQueue().asyncAfter(
            deadline: DispatchTime.now() + delay,
            execute: block.dispatchBlock()
        )
>>>>>>> 7a71c379
        return block
    }
    
    /**
     Submits a barrier closure for asynchronous execution and returns immediately.
     
     - parameter closure: The closure to submit.
     - returns: The block to submit. Useful when chaining blocks together.
     */
    @discardableResult
    public func barrierAsync(_ closure: @escaping () -> Void) -> GCDBlock {
        
        return self.barrierAsync(GCDBlock(closure))
    }
    
    /**
     Submits a barrier block for asynchronous execution and returns immediately.
     
     - parameter closure: The block to submit.
     - returns: The block to submit. Useful when chaining blocks together.
     */
    @discardableResult
    public func barrierAsync(_ block: GCDBlock) -> GCDBlock {
        
        self.dispatchQueue().async(flags: .barrier, execute: block.dispatchBlock().perform)
        return block
    }
    
    /**
     Submits a barrier closure for execution and waits until that block completes.
     
     - parameter closure: The closure to submit.
     - returns: The block to submit. Useful when chaining blocks together.
     */
    @discardableResult
    public func barrierSync(_ closure: @escaping () -> Void) -> GCDBlock {
        
        return self.barrierSync(GCDBlock(closure))
    }
    
    /**
     Submits a barrier block for execution and waits until that block completes.
     
     - parameter closure: The block to submit.
     - returns: The block to submit. Useful when chaining blocks together.
     */
    @discardableResult
    public func barrierSync(_ block: GCDBlock) -> GCDBlock {
        
        self.dispatchQueue().sync(flags: .barrier, execute: block.dispatchBlock().perform)
        return block
    }
    
    /**
     Submits a closure for multiple invocations.
     
     - parameter iterations: The number of iterations to perform.
     - parameter closure: The closure to submit.
     */
    public func apply<T: UnsignedInteger>(_ iterations: T, _ closure: @escaping (_ iteration: T) -> Void) {
        
        let group = DispatchGroup()
        for iteration in stride(from: 0, to: iterations, by: 1) {
            
            self.dispatchQueue().async(group: group) {
                
                closure(iteration)
            }
        }
        group.wait()
    }
    
    /**
     Checks if the queue is the current execution context. Global queues other than the main queue are not supported and will always return nil.
     
     - returns: true if the queue is the current execution context, or false if it is not.
     */
    public func isCurrentExecutionContext() -> Bool {
        
        let dispatchQueue = self.dispatchQueue()
        let specific = ObjectIdentifier(dispatchQueue)

        dispatchQueue.setSpecific(key: _GCDQueue_Specific, value: specific)
        return DispatchQueue.getSpecific(key: _GCDQueue_Specific) == specific
    }
    
    /**
     Returns the dispatch_queue_t object associated with this value.
     
     - returns: The dispatch_queue_t object associated with this value.
     */
    public func dispatchQueue() -> DispatchQueue {
        
        switch self {
            
        case .main:
            return DispatchQueue.main
            
        case .userInteractive:
            return DispatchQueue.global(qos: .userInteractive)
            
        case .userInitiated:
            return DispatchQueue.global(qos: .userInitiated)
            
        case .default:
<<<<<<< HEAD
          return DispatchQueue.global(qos: .default)
            
        case .utility:
          return DispatchQueue.global(qos: .utility)
            
        case .background:
          return DispatchQueue.global(qos: .background)
=======
            return DispatchQueue.global(qos: .default)
            
        case .utility:
            return DispatchQueue.global(qos: .utility)
            
        case .background:
            return DispatchQueue.global(qos: .background)
>>>>>>> 7a71c379
            
        case .custom(let rawObject):
            return rawObject
        }
    }
    
<<<<<<< HEAD
    private static func createCustom(_ isConcurrent: Bool, label: String?, targetQueue: GCDQueue?) -> GCDQueue {
      
      var queue: GCDQueue? = nil
      
        if isConcurrent {
          queue = GCDQueue.custom(
            DispatchQueue(
              label: label ?? "",
              attributes: .concurrent
=======
    fileprivate static func createCustom(_ isConcurrent: Bool, label: String?, targetQueue: GCDQueue?) -> GCDQueue {
        
        let queue = GCDQueue.custom(
            DispatchQueue(
                label: label ?? "",
                attributes: (isConcurrent ? .concurrent : [])
>>>>>>> 7a71c379
            )
          )
        }
        else {
          queue = GCDQueue.custom(
            DispatchQueue(label: label ?? "")
          )
        }
      
        if let target = targetQueue {
            
            queue!.dispatchQueue().setTarget(queue: target.dispatchQueue())
        }
        return queue!
    }
}

public func == (lhs: GCDQueue, rhs: GCDQueue) -> Bool {
    
    switch (lhs, rhs) {
        
    case (.main, .main):
        return true
        
    case (.userInteractive, .userInteractive):
        return true
        
    case (.userInitiated, .userInitiated):
        return true
        
    case (.default, .default):
        return true
        
    case (.utility, .utility):
        return true
        
    case (.background, .background):
        return true
        
    case (.custom(let lhsRawObject), .custom(let rhsRawObject)):
        return lhsRawObject === rhsRawObject
        
    default:
        return false
    }
}

extension GCDQueue: Equatable { }<|MERGE_RESOLUTION|>--- conflicted
+++ resolved
@@ -185,15 +185,11 @@
      */
     @discardableResult
     public func after(_ delay: TimeInterval, _ block: GCDBlock) -> GCDBlock {
-<<<<<<< HEAD
-        self.dispatchQueue().asyncAfter(deadline: DispatchTime.now() + delay, execute: block.dispatchBlock())
-=======
         
         self.dispatchQueue().asyncAfter(
             deadline: DispatchTime.now() + delay,
             execute: block.dispatchBlock()
         )
->>>>>>> 7a71c379
         return block
     }
     
@@ -299,15 +295,6 @@
             return DispatchQueue.global(qos: .userInitiated)
             
         case .default:
-<<<<<<< HEAD
-          return DispatchQueue.global(qos: .default)
-            
-        case .utility:
-          return DispatchQueue.global(qos: .utility)
-            
-        case .background:
-          return DispatchQueue.global(qos: .background)
-=======
             return DispatchQueue.global(qos: .default)
             
         case .utility:
@@ -315,45 +302,25 @@
             
         case .background:
             return DispatchQueue.global(qos: .background)
->>>>>>> 7a71c379
             
         case .custom(let rawObject):
             return rawObject
         }
     }
     
-<<<<<<< HEAD
-    private static func createCustom(_ isConcurrent: Bool, label: String?, targetQueue: GCDQueue?) -> GCDQueue {
-      
-      var queue: GCDQueue? = nil
-      
-        if isConcurrent {
-          queue = GCDQueue.custom(
-            DispatchQueue(
-              label: label ?? "",
-              attributes: .concurrent
-=======
     fileprivate static func createCustom(_ isConcurrent: Bool, label: String?, targetQueue: GCDQueue?) -> GCDQueue {
         
         let queue = GCDQueue.custom(
             DispatchQueue(
                 label: label ?? "",
                 attributes: (isConcurrent ? .concurrent : [])
->>>>>>> 7a71c379
             )
-          )
+        )
+        if let target = targetQueue {
+            
+            queue.dispatchQueue().setTarget(queue: target.dispatchQueue())
         }
-        else {
-          queue = GCDQueue.custom(
-            DispatchQueue(label: label ?? "")
-          )
-        }
-      
-        if let target = targetQueue {
-            
-            queue!.dispatchQueue().setTarget(queue: target.dispatchQueue())
-        }
-        return queue!
+        return queue
     }
 }
 
